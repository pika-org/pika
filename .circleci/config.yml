--- conflicted
+++ resolved
@@ -21,11 +21,7 @@
 
 docker_default: &docker_default
   docker:
-<<<<<<< HEAD
-    - image: pikaorg/pika-ci-base:24
-=======
     - image: pikaorg/pika-ci-base:25
->>>>>>> dcdcfd7b
 
 defaults: &defaults
   <<: *working_dir_default
