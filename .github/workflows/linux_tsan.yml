# Copyright (c) 2024 ETH Zurich
# Copyright (c) 2020 EXASOL
#
# SPDX-License-Identifier: BSL-1.0
# Distributed under the Boost Software License, Version 1.0. (See accompanying
# file LICENSE_1_0.txt or copy at http://www.boost.org/LICENSE_1_0.txt)

name: Linux CI (tsan)

on:
  merge_group:
  pull_request:
  push:
    branches:
      # Development and release branches
      - main
      - release**

jobs:
  build:
    name: github/linux/sanitizers/thread
    runs-on: ubuntu-latest
    container:
<<<<<<< HEAD
      image: pikaorg/pika-ci-base:24
=======
      image: pikaorg/pika-ci-base:25
>>>>>>> dcdcfd7b
      # --privileged is enabled for sysctl further down.
      options: --privileged

    steps:
      - uses: actions/checkout@v4
      - name: Update apt repositories for ccache
        run: apt update
      - name: Setup ccache
        uses: hendrikmuhs/ccache-action@v1.2
        with:
          key: ccache-linux-sanitizers-thread
      - name: Switch OpenMPI to MPICH
        shell: bash
        run: |
            apt-get update
            apt-get remove --yes mpi-default-dev
            apt-get autoremove --yes
            apt-get install --no-install-recommends --yes libmpich-dev
      - name: Configure
        shell: bash
        run: |
            cmake \
                . \
                -Bbuild \
                -GNinja \
                -DCMAKE_CXX_COMPILER_LAUNCHER=ccache \
                -DCMAKE_BUILD_TYPE=Debug \
                -DPIKA_WITH_MALLOC=system \
                -DPIKA_WITH_MPI=ON \
                -DPIKA_WITH_EXAMPLES=ON \
                -DPIKA_WITH_TESTS=ON \
                -DPIKA_WITH_TESTS_EXAMPLES=ON \
                -DPIKA_WITH_TESTS_HEADERS=OFF \
                -DPIKA_WITH_TESTS_MAX_THREADS=$(nproc) \
                -DPIKA_WITH_COMPILER_WARNINGS=ON \
                -DPIKA_WITH_COMPILER_WARNINGS_AS_ERRORS=ON \
                -DPIKA_WITH_SANITIZERS=On \
                -DCMAKE_CXX_FLAGS="-fsanitize=thread -fno-omit-frame-pointer -Wno-error=ignored-optimization-argument" \
                -DPIKA_WITH_STACKOVERFLOW_DETECTION=Off \
                -DPIKA_WITH_CHECK_MODULE_DEPENDENCIES=On
      - name: Build
        if: always()
        shell: bash
        run: |
            cmake --build build --target examples
            cmake --build build --target tests
      - name: Test
        if: always()
        shell: bash
        run: |
            # Newer GitHub actions runners increased the number of bits used for address space
            # layout randomization to a higher number such that thread sanitizer breaks. Newer
            # versions of LLVM (17 and newer) should fix this again.
            # https://github.com/google/sanitizers/issues/1716
            # https://github.com/actions/runner-images/issues/9491
            sysctl --write vm.mmap_rnd_bits=28

            export TSAN_OPTIONS=suppressions=$PWD/tools/tsan.supp
            cd build
            ctest \
              --timeout 120 \
              --output-on-failure \
              -E "$(${GITHUB_WORKSPACE}/.github/blacklist_to_ctest_regex.sh ${GITHUB_WORKSPACE}/.github/workflows/linux_tsan_blacklist.txt)"
      - name: Test blacklisted tests
        if: always()
        continue-on-error: true
        shell: bash
        run: |
            # See above.
            sysctl --write vm.mmap_rnd_bits=28

            export TSAN_OPTIONS=suppressions=$PWD/tools/tsan.supp
            cd build
            ctest \
              --timeout 120 \
              --output-on-failure \
              -R "$(${GITHUB_WORKSPACE}/.github/blacklist_to_ctest_regex.sh ${GITHUB_WORKSPACE}/.github/workflows/linux_tsan_blacklist.txt)"<|MERGE_RESOLUTION|>--- conflicted
+++ resolved
@@ -21,11 +21,7 @@
     name: github/linux/sanitizers/thread
     runs-on: ubuntu-latest
     container:
-<<<<<<< HEAD
-      image: pikaorg/pika-ci-base:24
-=======
       image: pikaorg/pika-ci-base:25
->>>>>>> dcdcfd7b
       # --privileged is enabled for sysctl further down.
       options: --privileged
 
