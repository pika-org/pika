//  Copyright (c) 2007-2019 Hartmut Kaiser
//  Copyright (c) 2011      Bryce Lelbach
//
//  SPDX-License-Identifier: BSL-1.0
//  Distributed under the Boost Software License, Version 1.0. (See accompanying
//  file LICENSE_1_0.txt or copy at http://www.boost.org/LICENSE_1_0.txt)

#pragma once

#include <pika/config.hpp>
#include <pika/allocator_support/internal_allocator.hpp>
#include <pika/assert.hpp>
#include <pika/concurrency/cache_line_data.hpp>
#include <pika/functional/function.hpp>
#include <pika/modules/errors.hpp>
#include <pika/schedulers/deadlock_detection.hpp>
#include <pika/schedulers/lockfree_queue_backends.hpp>
#include <pika/schedulers/maintain_queue_wait_times.hpp>
#include <pika/schedulers/queue_helpers.hpp>
#include <pika/thread_support/unlock_guard.hpp>
#include <pika/threading_base/scheduler_base.hpp>
#include <pika/threading_base/thread_data.hpp>
#include <pika/threading_base/thread_data_stackful.hpp>
#include <pika/threading_base/thread_data_stackless.hpp>
#include <pika/threading_base/thread_queue_init_parameters.hpp>
#include <pika/util/get_and_reset_value.hpp>

#ifdef PIKA_HAVE_THREAD_CREATION_AND_CLEANUP_RATES
# include <pika/timing/tick_counter.hpp>
#endif

#include <fmt/format.h>

#include <atomic>
#include <chrono>
#include <cstddef>
#include <cstdint>
#include <exception>
#include <functional>
#include <map>
#include <memory>
#include <mutex>
#include <string>
#include <unordered_set>
#include <utility>
#include <vector>

///////////////////////////////////////////////////////////////////////////////
namespace pika::threads {
    ///////////////////////////////////////////////////////////////////////////
    // // Queue back-end interface:
    //
    // template <typename T>
    // struct queue_backend
    // {
    //     using container_type = ...;
    //     using value_type = ...;
    //     using reference = ...;
    //     using const_reference = ...;
    //     using size_type = ...;
    //
    //     queue_backend(
    //         size_type initial_size = ...
    //       , size_type num_thread = ...
    //         );
    //
    //     bool push(const_reference val);
    //
    //     bool pop(reference val, bool steal = true);
    //
    //     bool empty();
    // };
    //
    // struct queue_policy
    // {
    //     template <typename T>
    //     struct apply
    //     {
    //         using type = ...;
    //     };
    // };
    template <typename Mutex, typename PendingQueuing, typename StagedQueuing,
        typename TerminatedQueuing>
    class thread_queue
    {
    private:
        // we use a simple mutex to protect the data members for now
        using mutex_type = Mutex;

        // this is the type of a map holding all threads (except depleted ones)
        using thread_map_type = std::unordered_set<threads::detail::thread_id_type,
            std::hash<threads::detail::thread_id_type>,
            std::equal_to<threads::detail::thread_id_type>,
            pika::detail::internal_allocator<threads::detail::thread_id_type>>;

        using thread_heap_type = std::vector<threads::detail::thread_id_type,
            pika::detail::internal_allocator<threads::detail::thread_id_type>>;

        struct task_description
        {
            threads::detail::thread_init_data data;
#ifdef PIKA_HAVE_THREAD_QUEUE_WAITTIME
            std::uint64_t waittime;
#endif
        };

#ifdef PIKA_HAVE_THREAD_QUEUE_WAITTIME
        struct thread_description
        {
            threads::detail::thread_id_ref_type data;
            std::uint64_t waittime;
        };
        using thread_description_ptr = thread_description*;
#else
        using thread_description_ptr = typename threads::detail::thread_id_ref_type::thread_repr*;
#endif

        using work_items_type =
            typename PendingQueuing::template apply<thread_description_ptr>::type;

        using task_items_type = typename StagedQueuing::template apply<task_description*>::type;

        using terminated_items_type =
            typename TerminatedQueuing::template apply<threads::detail::thread_data*>::type;

    protected:
        template <typename Lock>
        void create_thread_object(threads::detail::thread_id_ref_type& thrd,
            threads::detail::thread_init_data& data, Lock& lk)
        {
            PIKA_ASSERT(lk.owns_lock());

            std::ptrdiff_t const stacksize = data.scheduler_base->get_stack_size(data.stacksize);

            thread_heap_type* heap = nullptr;

            if (stacksize == parameters_.small_stacksize_)
            {
                heap = &thread_heap_small_;
            }
            else if (stacksize == parameters_.medium_stacksize_)
            {
                heap = &thread_heap_medium_;
            }
            else if (stacksize == parameters_.large_stacksize_)
            {
                heap = &thread_heap_large_;
            }
            else if (stacksize == parameters_.huge_stacksize_)
            {
                heap = &thread_heap_huge_;
            }
            else if (stacksize == parameters_.nostack_stacksize_)
            {
                heap = &thread_heap_nostack_;
            }
            PIKA_ASSERT(heap);

            if (data.initial_state ==
                    threads::detail::thread_schedule_state::pending_do_not_schedule ||
                data.initial_state == threads::detail::thread_schedule_state::pending_boost)
            {
                data.initial_state = threads::detail::thread_schedule_state::pending;
            }

            // ASAN gets confused by reusing threads/stacks
#if !defined(PIKA_HAVE_ADDRESS_SANITIZER)

            // Check for an unused thread object.
            if (!heap->empty())
            {
                // Take ownership of the thread object and rebind it.
                thrd = heap->back();
                heap->pop_back();
                threads::detail::get_thread_id_data(thrd)->rebind(data);
            }
            else
#endif
            {
                pika::detail::unlock_guard<Lock> ull(lk);

                // Allocate a new thread object.
                threads::detail::thread_data* p = nullptr;
                if (stacksize == parameters_.nostack_stacksize_)
                {
                    p = threads::detail::thread_data_stackless::create(data, this, stacksize);
                }
                else
                {
                    p = threads::detail::thread_data_stackful::create(data, this, stacksize);
                }
                thrd =
                    threads::detail::thread_id_ref_type(p, threads::detail::thread_id_addref::no);
            }
        }

        static pika::detail::internal_allocator<task_description> task_description_alloc_;

        ///////////////////////////////////////////////////////////////////////
        // add new threads if there is some amount of work available
        std::size_t add_new(std::int64_t add_count, thread_queue* addfrom,
            std::unique_lock<mutex_type>& lk, bool steal = false)
        {
            PIKA_ASSERT(lk.owns_lock());

            if (PIKA_UNLIKELY(0 == add_count))
                return 0;

            std::size_t added = 0;
            task_description* task = nullptr;
            while (add_count-- && addfrom->new_tasks_.pop(task, steal))
            {
#ifdef PIKA_HAVE_THREAD_QUEUE_WAITTIME
                if (get_maintain_queue_wait_times_enabled())
                {
                    using namespace std::chrono;
                    addfrom->new_tasks_wait_ += duration<std::uint64_t, std::nano>(
                                                    high_resolution_clock::now().time_since_epoch())
                                                    .count() -
                        task->waittime;
                    ++addfrom->new_tasks_wait_count_;
                }
#endif
                // create the new thread
                threads::detail::thread_init_data& data = task->data;

<<<<<<< HEAD
                [[maybe_unused]] bool schedule_now = data.initial_state ==
                    threads::detail::thread_schedule_state::pending;
=======
                bool schedule_now =
                    data.initial_state == threads::detail::thread_schedule_state::pending;
                (void) schedule_now;
>>>>>>> cfd22aad

                threads::detail::thread_id_ref_type thrd;
                create_thread_object(thrd, data, lk);

                task->~task_description();
                task_description_alloc_.deallocate(task, 1);

                // add the new entry to the map of all threads
                std::pair<thread_map_type::iterator, bool> p = thread_map_.insert(thrd.noref());

                if (PIKA_UNLIKELY(!p.second))
                {
                    --addfrom->new_tasks_count_.data_;
                    lk.unlock();
                    PIKA_THROW_EXCEPTION(pika::error::out_of_memory, "thread_queue::add_new",
                        "Couldn't add new thread to the thread map");
                    return 0;
                }

                ++thread_map_count_;

                // Decrement only after thread_map_count_ has been incremented
                --addfrom->new_tasks_count_.data_;

                // insert the thread into the work-items queue assuming it is
                // in pending state, thread would go out of scope otherwise
                PIKA_ASSERT(schedule_now);

                // pushing the new thread into the pending queue of the
                // specified thread_queue
                ++added;
                schedule_thread(PIKA_MOVE(thrd));
            }

            if (added)
            {
                LTM_(debug).format("add_new: added {} tasks to queues", added);
            }
            return added;
        }

        ///////////////////////////////////////////////////////////////////////
        bool add_new_always(std::size_t& added, thread_queue* addfrom,
            std::unique_lock<mutex_type>& lk, bool steal = false)
        {
            PIKA_ASSERT(lk.owns_lock());

#ifdef PIKA_HAVE_THREAD_CREATION_AND_CLEANUP_RATES
            chrono::detail::tick_counter tc(add_new_time_);
#endif

            // create new threads from pending tasks (if appropriate)
            std::int64_t add_count = -1;    // default is no constraint

            // if we are desperate (no work in the queues), add some even if the
            // map holds more than max_thread_count
            if (PIKA_LIKELY(parameters_.max_thread_count_))
            {
                std::int64_t count = static_cast<std::int64_t>(thread_map_.size());
                if (parameters_.max_thread_count_ >= count + parameters_.min_add_new_count_)
                {    //-V104
                    PIKA_ASSERT(parameters_.max_thread_count_ - count <
                        (std::numeric_limits<std::int64_t>::max)());
                    add_count = static_cast<std::int64_t>(parameters_.max_thread_count_ - count);
                    if (add_count < parameters_.min_add_new_count_)
                        add_count = parameters_.min_add_new_count_;
                    if (add_count > parameters_.max_add_new_count_)
                        add_count = parameters_.max_add_new_count_;
                }
                else if (work_items_.empty())
                {
                    // add this number of threads
                    add_count = parameters_.min_add_new_count_;

                    // increase max_thread_count
                    parameters_.max_thread_count_ += parameters_.min_add_new_count_;    //-V101
                }
                else
                {
                    return false;
                }
            }

            std::size_t addednew = add_new(add_count, addfrom, lk, steal);
            added += addednew;
            return addednew != 0;
        }

        void recycle_thread(threads::detail::thread_id_type thrd)
        {
            std::ptrdiff_t stacksize = threads::detail::get_thread_id_data(thrd)->get_stack_size();

            if (stacksize == parameters_.small_stacksize_)
            {
                thread_heap_small_.push_back(thrd);
            }
            else if (stacksize == parameters_.medium_stacksize_)
            {
                thread_heap_medium_.push_back(thrd);
            }
            else if (stacksize == parameters_.large_stacksize_)
            {
                thread_heap_large_.push_back(thrd);
            }
            else if (stacksize == parameters_.huge_stacksize_)
            {
                thread_heap_huge_.push_back(thrd);
            }
            else if (stacksize == parameters_.nostack_stacksize_)
            {
                thread_heap_nostack_.push_back(thrd);
            }
            else
            {
                PIKA_ASSERT_MSG(false, fmt::format("Invalid stack size {}", stacksize));
            }
        }

    public:
        /// This function makes sure all threads which are marked for deletion
        /// (state is terminated) are properly destroyed.
        ///
        /// This returns 'true' if there are no more terminated threads waiting
        /// to be deleted.
        bool cleanup_terminated_locked(bool delete_all = false)
        {
#ifdef PIKA_HAVE_THREAD_CREATION_AND_CLEANUP_RATES
            chrono::detail::tick_counter tc(cleanup_terminated_time_);
#endif

            if (terminated_items_count_.load(std::memory_order_acquire) == 0)
                return true;

            if (delete_all)
            {
                // delete all threads
                threads::detail::thread_data* todelete;
                while (terminated_items_.pop(todelete))
                {
                    threads::detail::thread_id_type tid(todelete);
                    --terminated_items_count_;

                    // this thread has to be in this map
                    PIKA_ASSERT(thread_map_.find(tid) != thread_map_.end());

                    if (thread_map_.erase(tid) != 0)
                    {
                        recycle_thread(tid);
                        --thread_map_count_;
                        PIKA_ASSERT(thread_map_count_ >= 0);
                    }
                }
            }
            else
            {
                // delete only this many threads
                std::int64_t delete_count =
                    (std::min)(static_cast<std::int64_t>(terminated_items_count_ / 10),
                        static_cast<std::int64_t>(parameters_.max_delete_count_));

                // delete at least this many threads
                delete_count = (std::max)(
                    delete_count, static_cast<std::int64_t>(parameters_.min_delete_count_));

                threads::detail::thread_data* todelete;
                while (delete_count && terminated_items_.pop(todelete))
                {
                    threads::detail::thread_id_type tid(todelete);
                    --terminated_items_count_;

                    // this thread has to be in this map, except if it has changed
                    // its priority, then it could be elsewhere
                    PIKA_ASSERT(thread_map_.find(tid) != thread_map_.end());

                    if (thread_map_.erase(tid) != 0)
                    {
                        recycle_thread(tid);
                        --thread_map_count_;
                        PIKA_ASSERT(thread_map_count_ >= 0);
                    }
                    --delete_count;
                }
            }
            return terminated_items_count_.load(std::memory_order_acquire) == 0;
        }

    public:
        bool cleanup_terminated(bool delete_all = false)
        {
            if (terminated_items_count_.load(std::memory_order_acquire) == 0)
                return true;

            if (delete_all)
            {
                // do not lock mutex while deleting all threads, do it piece-wise
                while (true)
                {
                    std::lock_guard<mutex_type> lk(mtx_);
                    if (cleanup_terminated_locked(false))
                    {
                        return true;
                    }
                }
            }

            std::lock_guard<mutex_type> lk(mtx_);
            return cleanup_terminated_locked(false);
        }

        thread_queue(std::size_t queue_num = std::size_t(-1),
            detail::thread_queue_init_parameters parameters = {})
          : parameters_(parameters)
          , thread_map_count_(0)
          , work_items_(128, queue_num)
#ifdef PIKA_HAVE_THREAD_QUEUE_WAITTIME
          , work_items_wait_(0)
          , work_items_wait_count_(0)
#endif
          , terminated_items_(128)
          , terminated_items_count_(0)
          , new_tasks_(128)
#ifdef PIKA_HAVE_THREAD_QUEUE_WAITTIME
          , new_tasks_wait_(0)
          , new_tasks_wait_count_(0)
#endif
          , thread_heap_small_()
          , thread_heap_medium_()
          , thread_heap_large_()
          , thread_heap_huge_()
          , thread_heap_nostack_()
#ifdef PIKA_HAVE_THREAD_CREATION_AND_CLEANUP_RATES
          , add_new_time_(0)
          , cleanup_terminated_time_(0)
#endif
#ifdef PIKA_HAVE_THREAD_STEALING_COUNTS
          , pending_misses_(0)
          , pending_accesses_(0)
          , stolen_from_pending_(0)
          , stolen_from_staged_(0)
          , stolen_to_pending_(0)
          , stolen_to_staged_(0)
#endif
        {
            new_tasks_count_.data_ = 0;
            work_items_count_.data_ = 0;
        }

        static void deallocate(threads::detail::thread_data* p)
        {
            p->destroy();
        }

        ~thread_queue()
        {
            for (auto t : thread_heap_small_)
                deallocate(threads::detail::get_thread_id_data(t));

            for (auto t : thread_heap_medium_)
                deallocate(threads::detail::get_thread_id_data(t));

            for (auto t : thread_heap_large_)
                deallocate(threads::detail::get_thread_id_data(t));

            for (auto t : thread_heap_huge_)
                deallocate(threads::detail::get_thread_id_data(t));

            for (auto t : thread_heap_nostack_)
                deallocate(threads::detail::get_thread_id_data(t));
        }

#ifdef PIKA_HAVE_THREAD_CREATION_AND_CLEANUP_RATES
        std::uint64_t get_creation_time(bool reset)
        {
            return ::pika::detail::get_and_reset_value(add_new_time_, reset);
        }

        std::uint64_t get_cleanup_time(bool reset)
        {
            return ::pika::detail::get_and_reset_value(cleanup_terminated_time_, reset);
        }
#endif

        ///////////////////////////////////////////////////////////////////////
        // This returns the current length of the queues (work items and new items)
        std::int64_t get_queue_length(std::memory_order order = std::memory_order_acquire) const
        {
            return work_items_count_.data_.load(order) + new_tasks_count_.data_.load(order);
        }

        // This returns the current length of the pending queue
        std::int64_t get_pending_queue_length(
            std::memory_order order = std::memory_order_acquire) const
        {
            return work_items_count_.data_.load(order);
        }

        // This returns the current length of the staged queue
        std::int64_t get_staged_queue_length(
            std::memory_order order = std::memory_order_acquire) const
        {
            return new_tasks_count_.data_.load(order);
        }

#ifdef PIKA_HAVE_THREAD_QUEUE_WAITTIME
        std::uint64_t get_average_task_wait_time() const
        {
            std::uint64_t count = new_tasks_wait_count_;
            if (count == 0)
                return 0;
            return new_tasks_wait_ / count;
        }

        std::uint64_t get_average_thread_wait_time() const
        {
            std::uint64_t count = work_items_wait_count_;
            if (count == 0)
                return 0;
            return work_items_wait_ / count;
        }
#endif

#ifdef PIKA_HAVE_THREAD_STEALING_COUNTS
        std::int64_t get_num_pending_misses(bool reset)
        {
            return ::pika::detail::get_and_reset_value(pending_misses_, reset);
        }

        void increment_num_pending_misses(std::size_t num = 1)
        {
            pending_misses_.fetch_add(num, std::memory_order_relaxed);
        }

        std::int64_t get_num_pending_accesses(bool reset)
        {
            return ::pika::detail::get_and_reset_value(pending_accesses_, reset);
        }

        void increment_num_pending_accesses(std::size_t num = 1)
        {
            pending_accesses_.fetch_add(num, std::memory_order_relaxed);
        }

        std::int64_t get_num_stolen_from_pending(bool reset)
        {
            return ::pika::detail::get_and_reset_value(stolen_from_pending_, reset);
        }

        void increment_num_stolen_from_pending(std::size_t num = 1)
        {
            stolen_from_pending_.fetch_add(num, std::memory_order_relaxed);
        }

        std::int64_t get_num_stolen_from_staged(bool reset)
        {
            return ::pika::detail::get_and_reset_value(stolen_from_staged_, reset);
        }

        void increment_num_stolen_from_staged(std::size_t num = 1)
        {
            stolen_from_staged_.fetch_add(num, std::memory_order_relaxed);
        }

        std::int64_t get_num_stolen_to_pending(bool reset)
        {
            return ::pika::detail::get_and_reset_value(stolen_to_pending_, reset);
        }

        void increment_num_stolen_to_pending(std::size_t num = 1)
        {
            stolen_to_pending_.fetch_add(num, std::memory_order_relaxed);
        }

        std::int64_t get_num_stolen_to_staged(bool reset)
        {
            return ::pika::detail::get_and_reset_value(stolen_to_staged_, reset);
        }

        void increment_num_stolen_to_staged(std::size_t num = 1)
        {
            stolen_to_staged_.fetch_add(num, std::memory_order_relaxed);
        }
#else
        constexpr void increment_num_pending_misses(std::size_t /* num */ = 1) {}
        constexpr void increment_num_pending_accesses(std::size_t /* num */ = 1) {}
        constexpr void increment_num_stolen_from_pending(std::size_t /* num */ = 1) {}
        constexpr void increment_num_stolen_from_staged(std::size_t /* num */ = 1) {}
        constexpr void increment_num_stolen_to_pending(std::size_t /* num */ = 1) {}
        constexpr void increment_num_stolen_to_staged(std::size_t /* num */ = 1) {}
#endif

        ///////////////////////////////////////////////////////////////////////
        // create a new thread and schedule it if the initial state is equal to
        // pending
        void create_thread(threads::detail::thread_init_data& data,
            threads::detail::thread_id_ref_type* id, error_code& ec)
        {
            // thread has not been created yet
            if (id)
                *id = threads::detail::invalid_thread_id;

            if (data.stacksize == execution::thread_stacksize::current)
            {
                data.stacksize = threads::detail::get_self_stacksize_enum();
            }

            PIKA_ASSERT(data.stacksize != execution::thread_stacksize::current);

            if (data.run_now)
            {
                threads::detail::thread_id_ref_type thrd;

                // The mutex can not be locked while a new thread is getting
                // created, as it might have that the current pika thread gets
                // suspended.
                {
                    std::unique_lock<mutex_type> lk(mtx_);

                    bool schedule_now =
                        data.initial_state == threads::detail::thread_schedule_state::pending;

                    create_thread_object(thrd, data, lk);

                    // add a new entry in the map for this thread
                    std::pair<thread_map_type::iterator, bool> p = thread_map_.insert(thrd.noref());

                    if (PIKA_UNLIKELY(!p.second))
                    {
                        lk.unlock();
                        PIKA_THROWS_IF(ec, pika::error::out_of_memory,
                            "thread_queue::create_thread",
                            "Couldn't add new thread to the map of threads");
                        return;
                    }
                    ++thread_map_count_;

                    // this thread has to be in the map now
                    PIKA_ASSERT(thread_map_.find(thrd.noref()) != thread_map_.end());
                    PIKA_ASSERT(
                        &threads::detail::get_thread_id_data(thrd)->get_queue<thread_queue>() ==
                        this);

                    // push the new thread in the pending thread queue
                    if (schedule_now)
                    {
                        // return the thread_id_ref of the newly created thread
                        if (id)
                        {
                            *id = thrd;
                        }
                        schedule_thread(PIKA_MOVE(thrd));
                    }
                    else
                    {
                        // if the thread should not be scheduled the id must be
                        // returned to the caller as otherwise the thread would
                        // go out of scope right away.
                        PIKA_ASSERT(id != nullptr);
                        *id = PIKA_MOVE(thrd);
                    }

                    if (&ec != &throws)
                        ec = make_success_code();
                    return;
                }
            }

            // if the initial state is not pending, delayed creation will
            // fail as the newly created thread would go out of scope right
            // away (can't be scheduled).
            if (data.initial_state != threads::detail::thread_schedule_state::pending)
            {
                PIKA_THROW_EXCEPTION(pika::error::bad_parameter, "thread_queue::create_thread",
                    "staged tasks must have 'pending' as their initial state");
            }

            // do not execute the work, but register a task description for
            // later thread creation
            ++new_tasks_count_.data_;

            task_description* td = task_description_alloc_.allocate(1);
#ifdef PIKA_HAVE_THREAD_QUEUE_WAITTIME
            using namespace std::chrono;
            new (td) task_description{PIKA_MOVE(data),
                duration<std::uint64_t, std::nano>(high_resolution_clock::now().time_since_epoch())
                    .count()};
#else
            new (td) task_description{PIKA_MOVE(data)};    //-V106
#endif
            new_tasks_.push(td);
            if (&ec != &throws)
                ec = make_success_code();
        }

        void move_work_items_from(thread_queue* src, std::int64_t count)
        {
            thread_description_ptr trd;
            while (src->work_items_.pop(trd))
            {
                --src->work_items_count_.data_;

#ifdef PIKA_HAVE_THREAD_QUEUE_WAITTIME
                if (get_maintain_queue_wait_times_enabled())
                {
                    std::uint64_t now =
                        std::chrono::high_resolution_clock::now().time_since_epoch().count();
                    src->work_items_wait_ += now - trd->waittime;
                    ++src->work_items_wait_count_;
                    trd->waittime = now;
                }
#endif

                bool finished = count == ++work_items_count_.data_;
                work_items_.push(trd);
                if (finished)
                    break;
            }
        }

        void move_task_items_from(thread_queue* src, std::int64_t count)
        {
            task_description* task = nullptr;
            while (src->new_tasks_.pop(task))
            {
#ifdef PIKA_HAVE_THREAD_QUEUE_WAITTIME
                if (get_maintain_queue_wait_times_enabled())
                {
                    std::int64_t now =
                        std::chrono::high_resolution_clock::now().time_since_epoch().count();
                    src->new_tasks_wait_ += now - task->waittime;
                    ++src->new_tasks_wait_count_;
                    task->waittime = now;
                }
#endif

                bool finish = count == ++new_tasks_count_.data_;

                // Decrement only after the local new_tasks_count_ has
                // been incremented
                --src->new_tasks_count_.data_;

                if (new_tasks_.push(task))
                {
                    if (finish)
                        break;
                }
                else
                {
                    --new_tasks_count_.data_;
                }
            }
        }

        /// Return the next thread to be executed, return false if none is
        /// available
        bool get_next_thread(threads::detail::thread_id_ref_type& thrd, bool allow_stealing = false,
            bool steal = false) PIKA_HOT
        {
            std::int64_t work_items_count = work_items_count_.data_.load(std::memory_order_relaxed);

            if (allow_stealing && parameters_.min_tasks_to_steal_pending_ > work_items_count)
            {
                return false;
            }

#ifdef PIKA_HAVE_THREAD_QUEUE_WAITTIME
            thread_description_ptr tdesc;
            if (0 != work_items_count && work_items_.pop(tdesc, steal))
            {
                --work_items_count_.data_;

                if (get_maintain_queue_wait_times_enabled())
                {
                    work_items_wait_ +=
                        std::chrono::high_resolution_clock::now().time_since_epoch().count() -
                        tdesc->waittime;
                    ++work_items_wait_count_;
                }

                thrd = PIKA_MOVE(tdesc->data);
                delete tdesc;

                return true;
            }
#else
            thread_description_ptr next_thrd;
            if (0 != work_items_count && work_items_.pop(next_thrd, steal))
            {
                thrd.reset(next_thrd, false);    // do not addref!
                --work_items_count_.data_;
                return true;
            }
#endif
            return false;
        }

        /// Schedule the passed thread
        void schedule_thread(threads::detail::thread_id_ref_type thrd, bool other_end = false)
        {
            ++work_items_count_.data_;
#ifdef PIKA_HAVE_THREAD_QUEUE_WAITTIME
            using namespace std::chrono;
            work_items_.push(new thread_description{PIKA_MOVE(thrd),
                                 duration<std::uint64_t, std::nano>(
                                     high_resolution_clock::now().time_since_epoch())
                                     .count()},
                other_end);
#else
            // detach the thread from the id_ref without decrementing
            // the reference count
            work_items_.push(thrd.detach(), other_end);
#endif
        }

        /// Destroy the passed thread as it has been terminated
        void destroy_thread(threads::detail::thread_data* thrd)
        {
            PIKA_ASSERT(&thrd->get_queue<thread_queue>() == this);

            terminated_items_.push(thrd);

            std::int64_t count = ++terminated_items_count_;
            if (count > parameters_.max_terminated_threads_)
            {
                cleanup_terminated(true);    // clean up all terminated threads
            }
        }

        ///////////////////////////////////////////////////////////////////////
        /// Return the number of existing threads with the given state.
        std::int64_t get_thread_count(threads::detail::thread_schedule_state state =
                                          threads::detail::thread_schedule_state::unknown) const
        {
            if (threads::detail::thread_schedule_state::terminated == state)
                return terminated_items_count_;

            if (threads::detail::thread_schedule_state::staged == state)
                return new_tasks_count_.data_;

            if (threads::detail::thread_schedule_state::unknown == state)
            {
                return thread_map_count_ + new_tasks_count_.data_ - terminated_items_count_;
            }

            // acquire lock only if absolutely necessary
            std::lock_guard<mutex_type> lk(mtx_);

            std::int64_t num_threads = 0;
            thread_map_type::const_iterator end = thread_map_.end();
            for (thread_map_type::const_iterator it = thread_map_.begin(); it != end; ++it)
            {
                if (threads::detail::get_thread_id_data(*it)->get_state().state() == state)
                    ++num_threads;
            }
            return num_threads;
        }

        ///////////////////////////////////////////////////////////////////////
        void abort_all_suspended_threads()
        {
            std::lock_guard<mutex_type> lk(mtx_);
            thread_map_type::iterator end = thread_map_.end();
            for (thread_map_type::iterator it = thread_map_.begin(); it != end; ++it)
            {
                auto thrd = threads::detail::get_thread_id_data(*it);
                if (thrd->get_state().state() == threads::detail::thread_schedule_state::suspended)
                {
                    thrd->set_state(threads::detail::thread_schedule_state::pending,
                        threads::detail::thread_restart_state::abort);

                    // thread holds self-reference
                    PIKA_ASSERT(thrd->count_ > 1);
                    schedule_thread(threads::detail::thread_id_ref_type(thrd));
                }
            }
        }

        bool enumerate_threads(
            util::detail::function<bool(threads::detail::thread_id_type)> const& f,
            threads::detail::thread_schedule_state state =
                threads::detail::thread_schedule_state::unknown) const
        {
            std::uint64_t count = thread_map_count_;
            if (state == threads::detail::thread_schedule_state::terminated)
            {
                count = terminated_items_count_;
            }
            else if (state == threads::detail::thread_schedule_state::staged)
            {
                PIKA_THROW_EXCEPTION(pika::error::bad_parameter, "thread_queue::iterate_threads",
                    "can't iterate over thread ids of staged threads");
                return false;
            }

            std::vector<threads::detail::thread_id_type> ids;
            ids.reserve(static_cast<std::size_t>(count));

            if (state == threads::detail::thread_schedule_state::unknown)
            {
                std::lock_guard<mutex_type> lk(mtx_);
                thread_map_type::const_iterator end = thread_map_.end();
                for (thread_map_type::const_iterator it = thread_map_.begin(); it != end; ++it)
                {
                    ids.push_back(*it);
                }
            }
            else
            {
                std::lock_guard<mutex_type> lk(mtx_);
                thread_map_type::const_iterator end = thread_map_.end();
                for (thread_map_type::const_iterator it = thread_map_.begin(); it != end; ++it)
                {
                    if (threads::detail::get_thread_id_data(*it)->get_state().state() == state)
                        ids.push_back(*it);
                }
            }

            // now invoke callback function for all matching threads
            for (threads::detail::thread_id_type const& id : ids)
            {
                if (!f(id))
                    return false;    // stop iteration
            }

            return true;
        }

        /// This is a function which gets called periodically by the thread
        /// manager to allow for maintenance tasks to be executed in the
        /// scheduler. Returns true if the OS thread calling this function
        /// has to be terminated (i.e. no more work has to be done).
        inline bool wait_or_add_new(bool, std::size_t& added, bool steal = false) PIKA_HOT
        {
            if (0 == new_tasks_count_.data_.load(std::memory_order_relaxed))
            {
                return true;
            }

            // No obvious work has to be done, so a lock won't hurt too much.
            //
            // We prefer to exit this function (some kind of very short
            // busy waiting) to blocking on this lock. Locking fails either
            // when a thread is currently doing thread maintenance, which
            // means there might be new work, or the thread owning the lock
            // just falls through to the cleanup work below (no work is available)
            // in which case the current thread (which failed to acquire
            // the lock) will just retry to enter this loop.
            std::unique_lock<mutex_type> lk(mtx_, std::try_to_lock);
            if (!lk.owns_lock())
                return false;    // avoid long wait on lock

            // stop running after all pika threads have been terminated
            return !add_new_always(added, this, lk, steal);
        }

        inline bool wait_or_add_new(
            bool running, std::size_t& added, thread_queue* addfrom, bool steal = false) PIKA_HOT
        {
            // try to generate new threads from task lists, but only if our
            // own list of threads is empty
            if (0 == work_items_count_.data_.load(std::memory_order_relaxed))
            {
                // see if we can avoid grabbing the lock below

                // don't try to steal if there are only a few tasks left on
                // this queue
                std::int64_t new_tasks_count =
                    addfrom->new_tasks_count_.data_.load(std::memory_order_relaxed);
                bool enough_threads = new_tasks_count >= parameters_.min_tasks_to_steal_staged_;

                if (running && !enough_threads)
                {
                    if (new_tasks_count != 0)
                    {
                        LTM_(debug).format(
                            "thread_queue::wait_or_add_new: not enough threads to steal from queue "
                            "{} to queue {}, have {} but need at least {}",
                            fmt::ptr(addfrom), fmt::ptr(this), new_tasks_count,
                            parameters_.min_tasks_to_steal_staged_);
                    }

                    return false;
                }

                // No obvious work has to be done, so a lock won't hurt too much.
                //
                // We prefer to exit this function (some kind of very short
                // busy waiting) to blocking on this lock. Locking fails either
                // when a thread is currently doing thread maintenance, which
                // means there might be new work, or the thread owning the lock
                // just falls through to the cleanup work below (no work is available)
                // in which case the current thread (which failed to acquire
                // the lock) will just retry to enter this loop.
                std::unique_lock<mutex_type> lk(mtx_, std::try_to_lock);
                if (!lk.owns_lock())
                    return false;    // avoid long wait on lock

                // stop running after all pika threads have been terminated
                bool added_new = add_new_always(added, addfrom, lk, steal);
                if (!added_new)
                {
                    // Before exiting each of the OS threads deletes the
                    // remaining terminated pika threads
                    // REVIEW: Should we be doing this if we are stealing?
                    bool canexit = cleanup_terminated_locked(true);
                    if (!running && canexit)
                    {
                        // we don't have any registered work items anymore
                        //do_some_work();       // notify possibly waiting threads
                        return true;    // terminate scheduling loop
                    }
                    return false;
                }
                else
                {
                    cleanup_terminated_locked();
                    return false;
                }
            }

            bool canexit = cleanup_terminated(true);
            if (!running && canexit)
            {
                // we don't have any registered work items anymore
                return true;    // terminate scheduling loop
            }

            return false;
        }

        ///////////////////////////////////////////////////////////////////////
        bool dump_suspended_threads(
            std::size_t num_thread, std::int64_t& idle_loop_count, bool running)
        {
#if !defined(PIKA_HAVE_THREAD_MINIMAL_DEADLOCK_DETECTION)
            PIKA_UNUSED(num_thread);
            PIKA_UNUSED(idle_loop_count);
            PIKA_UNUSED(running);
            return false;
#else
            if (get_minimal_deadlock_detection_enabled())
            {
                std::lock_guard<mutex_type> lk(mtx_);
                return detail::dump_suspended_threads(
                    num_thread, thread_map_, idle_loop_count, running);
            }
            return false;
#endif
        }

        ///////////////////////////////////////////////////////////////////////
        void on_start_thread(std::size_t /* num_thread */)
        {
            thread_heap_small_.reserve(parameters_.init_threads_count_);
            thread_heap_medium_.reserve(parameters_.init_threads_count_);
            thread_heap_large_.reserve(parameters_.init_threads_count_);
            thread_heap_huge_.reserve(parameters_.init_threads_count_);

            // Pre-allocate init_threads_count threads, with accompanying stack,
            // with the default stack size
            static_assert(
                execution::thread_stacksize::default_ == execution::thread_stacksize::small_,
                "This assumes that the default stacksize is \"small_\". If the default changes, so "
                "should this code. If this static_assert fails you've most likely changed the "
                "default without changing the code here.");

            std::lock_guard<mutex_type> lk(mtx_);
            for (std::int64_t i = 0; i < parameters_.init_threads_count_; ++i)
            {
                // We don't care about the init parameters since this thread
                // will be rebound once it is actually used
                threads::detail::thread_init_data init_data;

                // We start the reference count at zero since the thread goes
                // immediately into the list of recycled threads
                threads::detail::thread_data* p =
                    threads::detail::thread_data_stackful::create(init_data, this,
                        parameters_.small_stacksize_, threads::detail::thread_id_addref::no);
                PIKA_ASSERT(p);

                // We initialize the stack eagerly
                p->init();

                // Finally, store the thread for later use
                thread_heap_small_.emplace_back(p);
            }
        }
        void on_stop_thread(std::size_t /* num_thread */) {}
        void on_error(std::size_t /* num_thread */, std::exception_ptr const& /* e */) {}

    private:
        detail::thread_queue_init_parameters parameters_;

        mutable mutex_type mtx_;    // mutex protecting the members

        thread_map_type thread_map_;    // mapping of thread id's to pika-threads

        // overall count of work items
        std::atomic<std::int64_t> thread_map_count_;

        work_items_type work_items_;    // list of active work items

#ifdef PIKA_HAVE_THREAD_QUEUE_WAITTIME
        // overall wait time of work items
        std::atomic<std::int64_t> work_items_wait_;
        // overall number of work items in queue
        std::atomic<std::int64_t> work_items_wait_count_;
#endif
        // list of terminated threads
        terminated_items_type terminated_items_;
        // count of terminated items
        std::atomic<std::int64_t> terminated_items_count_;

        task_items_type new_tasks_;    // list of new tasks to run

#ifdef PIKA_HAVE_THREAD_QUEUE_WAITTIME
        // overall wait time of new tasks
        std::atomic<std::int64_t> new_tasks_wait_;
        // overall number tasks waited
        std::atomic<std::int64_t> new_tasks_wait_count_;
#endif

        thread_heap_type thread_heap_small_;
        thread_heap_type thread_heap_medium_;
        thread_heap_type thread_heap_large_;
        thread_heap_type thread_heap_huge_;
        thread_heap_type thread_heap_nostack_;

#ifdef PIKA_HAVE_THREAD_CREATION_AND_CLEANUP_RATES
        std::uint64_t add_new_time_;
        std::uint64_t cleanup_terminated_time_;
#endif

#ifdef PIKA_HAVE_THREAD_STEALING_COUNTS
        // # of times our associated worker-thread couldn't find work in work_items
        std::atomic<std::int64_t> pending_misses_;

        // # of times our associated worker-thread looked for work in work_items
        std::atomic<std::int64_t> pending_accesses_;

        // count of work_items stolen from this queue
        std::atomic<std::int64_t> stolen_from_pending_;
        // count of new_tasks stolen from this queue
        std::atomic<std::int64_t> stolen_from_staged_;
        // count of work_items stolen to this queue from other queues
        std::atomic<std::int64_t> stolen_to_pending_;
        // count of new_tasks stolen to this queue from other queues
        std::atomic<std::int64_t> stolen_to_staged_;
#endif
        // count of new tasks to run, separate to new cache line to avoid false
        // sharing
        pika::concurrency::detail::cache_line_data<std::atomic<std::int64_t>> new_tasks_count_;

        // count of active work items
        pika::concurrency::detail::cache_line_data<std::atomic<std::int64_t>> work_items_count_;
    };

    ///////////////////////////////////////////////////////////////////////////
    template <typename Mutex, typename PendingQueuing, typename StagedQueuing,
        typename TerminatedQueuing>
    pika::detail::internal_allocator<typename thread_queue<Mutex, PendingQueuing, StagedQueuing,
        TerminatedQueuing>::task_description>
        thread_queue<Mutex, PendingQueuing, StagedQueuing,
            TerminatedQueuing>::task_description_alloc_;
}    // namespace pika::threads<|MERGE_RESOLUTION|>--- conflicted
+++ resolved
@@ -224,14 +224,8 @@
                 // create the new thread
                 threads::detail::thread_init_data& data = task->data;
 
-<<<<<<< HEAD
-                [[maybe_unused]] bool schedule_now = data.initial_state ==
-                    threads::detail::thread_schedule_state::pending;
-=======
-                bool schedule_now =
+                [[maybe_unused]] bool schedule_now =
                     data.initial_state == threads::detail::thread_schedule_state::pending;
-                (void) schedule_now;
->>>>>>> cfd22aad
 
                 threads::detail::thread_id_ref_type thrd;
                 create_thread_object(thrd, data, lk);
