--- conflicted
+++ resolved
@@ -791,11 +791,7 @@
             execution::thread_schedule_hint schedulehint, bool allow_fallback,
             execution::thread_priority priority = execution::thread_priority::normal) override
         {
-<<<<<<< HEAD
-            DEBUG(spq_deb<5>, debug(debug::detail::str<>("schedule_thread_last")));
-=======
             PIKA_DP(spq_deb<5>, debug(debug::detail::str<>("schedule_thread_last")));
->>>>>>> 8fa25b7a
             schedule_work(thrd, schedulehint, allow_fallback, true, priority);
         }
 
