//  Copyright (c) 2017 Shoshana Jakobovits
//  Copyright (c) 2007-2019 Hartmut Kaiser
//
//  SPDX-License-Identifier: BSL-1.0
//  Distributed under the Boost Software License, Version 1.0. (See accompanying
//  file LICENSE_1_0.txt or copy at http://www.boost.org/LICENSE_1_0.txt)

#pragma once

#include <pika/affinity/affinity_data.hpp>
#include <pika/assert.hpp>
#include <pika/concurrency/barrier.hpp>
#include <pika/execution_base/this_thread.hpp>
#include <pika/functional/deferred_call.hpp>
#include <pika/functional/detail/invoke.hpp>
#include <pika/modules/errors.hpp>
#include <pika/modules/schedulers.hpp>
#include <pika/thread_pools/scheduled_thread_pool.hpp>
#include <pika/thread_pools/scheduling_loop.hpp>
#include <pika/threading_base/callback_notifier.hpp>
#include <pika/threading_base/create_thread.hpp>
#include <pika/threading_base/create_work.hpp>
#include <pika/threading_base/scheduler_base.hpp>
#include <pika/threading_base/scheduler_mode.hpp>
#include <pika/threading_base/scheduler_state.hpp>
#include <pika/threading_base/set_thread_state.hpp>
#include <pika/threading_base/thread_data.hpp>
#include <pika/threading_base/thread_helpers.hpp>
#include <pika/threading_base/thread_num_tss.hpp>
#include <pika/topology/topology.hpp>

#include <algorithm>
#include <atomic>
#ifdef PIKA_HAVE_MAX_CPU_COUNT
# include <bitset>
#endif
#include <cstddef>
#include <cstdint>
#include <exception>
#include <functional>
#include <iosfwd>
#include <memory>
#include <mutex>
#include <numeric>
#include <string>
#include <system_error>
#include <thread>
#include <type_traits>
#include <utility>
#include <vector>

namespace pika::threads::detail {
    ///////////////////////////////////////////////////////////////////////////
    struct manage_active_thread_count
    {
        manage_active_thread_count(std::atomic<long>& counter)
          : counter_(counter)
        {
        }
        ~manage_active_thread_count() { --counter_; }

        std::atomic<long>& counter_;
    };

    ///////////////////////////////////////////////////////////////////////////
    template <typename Scheduler>
    struct init_tss_helper
    {
        // NOLINTBEGIN(bugprone-easily-swappable-parameters)
        init_tss_helper(scheduled_thread_pool<Scheduler>& pool, std::size_t local_thread_num,
            std::size_t global_thread_num)
          // NOLINTEND(bugprone-easily-swappable-parameters)
          : pool_(pool)
          , local_thread_num_(local_thread_num)
          , global_thread_num_(global_thread_num)
        {
            pool.notifier_.on_start_thread(
                local_thread_num_, global_thread_num_, pool_.get_pool_id().name().c_str(), "");
            pool.sched_->Scheduler::on_start_thread(local_thread_num_);
        }
        ~init_tss_helper()
        {
            pool_.sched_->Scheduler::on_stop_thread(local_thread_num_);
            pool_.notifier_.on_stop_thread(
                local_thread_num_, global_thread_num_, pool_.get_pool_id().name().c_str(), "");
        }

        scheduled_thread_pool<Scheduler>& pool_;
        std::size_t local_thread_num_;
        std::size_t global_thread_num_;
    };

    ///////////////////////////////////////////////////////////////////////////
    template <typename Scheduler>
    scheduled_thread_pool<Scheduler>::scheduled_thread_pool(
        std::unique_ptr<Scheduler> sched, thread_pool_init_parameters const& init)
      : thread_pool_base(init)
      , sched_(PIKA_MOVE(sched))
      , thread_count_(0)
      , max_idle_loop_count_(init.max_idle_loop_count_)
      , max_busy_loop_count_(init.max_busy_loop_count_)
      , shutdown_check_count_(init.shutdown_check_count_)
    {
        sched_->set_parent_pool(this);
    }

    template <typename Scheduler>
    scheduled_thread_pool<Scheduler>::~scheduled_thread_pool()
    {
        if (!threads_.empty())
        {
            if (!sched_->Scheduler::has_reached_state(runtime_state::suspended))
            {
                // still running
                std::mutex mtx;
                std::unique_lock<std::mutex> l(mtx);
                stop_locked(l);
            }
            threads_.clear();
        }
    }

    template <typename Scheduler>
    void scheduled_thread_pool<Scheduler>::print_pool(std::ostream& os)
    {
        os << "[pool \"" << id_.name() << "\", #" << id_.index()    //-V128
           << "] with scheduler " << sched_->Scheduler::get_scheduler_name() << "\n"
           << "is running on PUs : \n";
        os << pika::threads::detail::to_string(get_used_processing_units())
#ifdef PIKA_HAVE_MAX_CPU_COUNT
           << " " << std::bitset<PIKA_HAVE_MAX_CPU_COUNT>(get_used_processing_units())
#endif
           << '\n';
        os << "on numa domains : \n" << get_numa_domain_bitmap() << '\n';
        os << "pool offset : \n" << std::dec << this->thread_offset_ << "\n";
    }

    template <typename Scheduler>
    void scheduled_thread_pool<Scheduler>::report_error(
        std::size_t global_thread_num, std::exception_ptr const& e)
    {
        sched_->Scheduler::set_all_states_at_least(runtime_state::terminating);
        this->thread_pool_base::report_error(global_thread_num, e);
        sched_->Scheduler::on_error(global_thread_num, e);
    }

    ///////////////////////////////////////////////////////////////////////////
    template <typename Scheduler>
    pika::runtime_state scheduled_thread_pool<Scheduler>::get_state() const
    {
        // This function might get called from within background_work inside the
        // os executors
        if (thread_count_ != 0)
        {
            std::size_t num_thread = get_local_thread_num_tss();

            // Local thread number may be valid, but the thread may not yet be
            // up.
            if (num_thread != std::size_t(-1) &&
                num_thread < static_cast<std::size_t>(thread_count_))
                return get_state(num_thread);
        }
        return sched_->Scheduler::get_minmax_state().second;
    }

    template <typename Scheduler>
    pika::runtime_state scheduled_thread_pool<Scheduler>::get_state(std::size_t num_thread) const
    {
        PIKA_ASSERT(num_thread != std::size_t(-1));
        return sched_->Scheduler::get_state(num_thread).load();
    }

    template <typename Scheduler>
    bool scheduled_thread_pool<Scheduler>::is_busy()
    {
        // If we are currently on a pika thread, which runs on the current pool,
        // we ignore it for the purposes of checking if the pool is busy (i.e.
        // this returns true only if there is *other* work left on this pool).
        std::int64_t pika_thread_offset =
            (threads::detail::get_self_ptr() && this_thread::get_pool() == this) ? 1 : 0;
        bool have_pika_threads =
            get_thread_count_unknown(std::size_t(-1), false) > pika_thread_offset;
        bool have_polling_work = sched_->Scheduler::get_polling_work_count() > 0;

        return have_pika_threads || have_polling_work;
    }

    template <typename Scheduler>
    bool scheduled_thread_pool<Scheduler>::is_idle()
    {
        return !is_busy();
    }

    template <typename Scheduler>
    void scheduled_thread_pool<Scheduler>::wait()
    {
        pika::util::detail::yield_while_count(
            [this]() { return is_busy(); }, shutdown_check_count_);
    }

    template <typename Scheduler>
    template <typename Lock>
    void scheduled_thread_pool<Scheduler>::stop_locked(Lock& l, bool blocking)
    {
        PIKA_LOG(info, "stop: {} blocking({})", id_.name(), blocking);

        if (!threads_.empty())
        {
            // wait for all work to be done before requesting threads to shut
            // down
            if (blocking) { wait(); }

            // wake up if suspended
            resume_internal(blocking, throws);

            // set state to stopping
            sched_->Scheduler::set_all_states_at_least(runtime_state::stopping);

            // make sure we're not waiting
            sched_->Scheduler::do_some_work(std::size_t(-1));

            if (blocking)
            {
                for (std::size_t i = 0; i != threads_.size(); ++i)
                {
                    // skip this if already stopped
                    if (!threads_[i].joinable()) continue;

                    // make sure no OS thread is waiting
                    PIKA_LOG(info, "stop: {} notify_all", id_.name());

                    sched_->Scheduler::do_some_work(std::size_t(-1));

                    PIKA_LOG(info, "stop: {} join:{}", id_.name(), i);

                    {
                        // unlock the lock while joining
                        ::pika::detail::unlock_guard<Lock> ul(l);
                        remove_processing_unit_internal(i);
                    }
                }
                threads_.clear();
            }
        }
    }

    template <typename Scheduler>
    void scheduled_thread_pool<Scheduler>::stop(std::unique_lock<std::mutex>& l, bool blocking)
    {
        PIKA_ASSERT(l.owns_lock());
        return stop_locked(l, blocking);
    }

    template <typename Scheduler>
    bool pika::threads::detail::scheduled_thread_pool<Scheduler>::run(
        std::unique_lock<std::mutex>& l, std::size_t pool_threads)
    {
        PIKA_ASSERT(l.owns_lock());

        PIKA_LOG(info, "run: {} number of processing units available: {}", id_.name(),
            threads::detail::hardware_concurrency());
        PIKA_LOG(info, "run: {} creating {} OS thread(s)", id_.name(), pool_threads);

        if (0 == pool_threads)
        {
            PIKA_THROW_EXCEPTION(pika::error::bad_parameter, "run", "number of threads is zero");
        }

        if (!threads_.empty() || sched_->Scheduler::has_reached_state(runtime_state::running))
        {
            return true;    // do nothing if already running
        }

        init_perf_counter_data(pool_threads);
        this->init_pool_time_scale();

        PIKA_LOG(info, "run: {} timestamp_scale: {}", id_.name(), timestamp_scale_);

        // run threads and wait for initialization to complete
        std::size_t thread_num = 0;
        std::shared_ptr<pika::concurrency::detail::barrier> startup =
            std::make_shared<pika::concurrency::detail::barrier>(pool_threads + 1);
        try
        {
            topology const& topo = get_topology();

            for (/**/; thread_num != pool_threads; ++thread_num)
            {
                std::size_t global_thread_num = this->thread_offset_ + thread_num;
                threads::detail::mask_cref_type mask =
                    affinity_data_.get_pu_mask(topo, global_thread_num);

                // thread_num ordering: 1. threads of default pool
                //                      2. threads of first special pool
                //                      3. etc.
                // get_pu_mask expects index according to ordering of masks
                // in affinity_data::affinity_masks_
                // which is in order of occupied PU
                PIKA_LOG(info,
                    "run: {} create OS thread {}: will run on processing units "
                    "within this mask: {}",
                    id_.name(), global_thread_num, pika::threads::detail::to_string(mask));

                // create a new thread
                add_processing_unit_internal(thread_num, global_thread_num, startup);
            }

            // wait for all threads to have started up
            startup->wait();

            PIKA_ASSERT(pool_threads == std::size_t(thread_count_.load()));
        }
        catch (std::exception const& e)
        {
            PIKA_LOG(critical, "run: {} failed with: {}", id_.name(), e.what());

            // trigger the barrier
            pool_threads -= (thread_num + 1);
            while (pool_threads-- != 0) startup->wait();

            stop_locked(l);
            threads_.clear();

            return false;
        }

        PIKA_LOG(info, "run: {} running", id_.name());
        return true;
    }

    template <typename Scheduler>
    void scheduled_thread_pool<Scheduler>::resume_internal(bool blocking, error_code& ec)
    {
        for (std::size_t virt_core = 0; virt_core != threads_.size(); ++virt_core)
        {
            this->sched_->Scheduler::resume(virt_core);
        }

        if (blocking)
        {
            for (std::size_t virt_core = 0; virt_core != threads_.size(); ++virt_core)
            {
                if (threads_[virt_core].joinable())
                {
                    resume_processing_unit_direct(virt_core, ec);
                }
            }
        }
    }

    template <typename Scheduler>
    void scheduled_thread_pool<Scheduler>::resume_direct(error_code& ec)
    {
        this->resume_internal(true, ec);
    }

    template <typename Scheduler>
    void scheduled_thread_pool<Scheduler>::suspend_internal(error_code& ec)
    {
        util::yield_while([this]() { return this->sched_->Scheduler::get_thread_count() > 0; },
            "scheduled_thread_pool::suspend_internal");

        for (std::size_t i = 0; i != threads_.size(); ++i)
        {
            pika::runtime_state expected = runtime_state::running;
            sched_->Scheduler::get_state(i).compare_exchange_strong(
                expected, runtime_state::pre_sleep);
        }

        for (std::size_t i = 0; i != threads_.size(); ++i)
        {
            suspend_processing_unit_internal(i, ec);
        }
    }

    template <typename Scheduler>
    void scheduled_thread_pool<Scheduler>::suspend_direct(error_code& ec)
    {
        if (threads::detail::get_self_ptr() && pika::this_thread::get_pool() == this)
        {
            PIKA_THROWS_IF(ec, pika::error::bad_parameter,
                "scheduled_thread_pool<Scheduler>::suspend_direct",
                "cannot suspend a pool from itself");
            return;
        }

        this->suspend_internal(ec);
    }

    template <typename Scheduler>
    void
    pika::threads::detail::scheduled_thread_pool<Scheduler>::thread_func(std::size_t thread_num,
        std::size_t global_thread_num, std::shared_ptr<pika::concurrency::detail::barrier> startup)
    {
        topology const& topo = get_topology();

        // Set the affinity for the current thread.
        threads::detail::mask_type mask = affinity_data_.get_pu_mask(topo, global_thread_num);

        // If the mask is empty (signaling no binding) we set a full mask anyway, because the whole
        // process may have a non-full mask set which is inherited by this thread.
        if (!any(mask)) { mask = topo.get_machine_affinity_mask(); }

        if (LPIKA_ENABLED(debug)) topo.write_to_log();

        error_code ec(throwmode::lightweight);
<<<<<<< HEAD
        if (any(mask))
        {
            topo.set_thread_affinity_mask(mask, ec);
            if (ec)
            {
                PIKA_LOG(warn,
                    "thread_func: {} setting thread affinity on OS thread {} failed with: {}",
                    id_.name(), global_thread_num, ec.get_message());
            }
        }
        else
        {
            PIKA_LOG(debug,
                "thread_func: {} setting thread affinity on OS thread {} was explicitly disabled.",
                id_.name(), global_thread_num);
=======
        topo.set_thread_affinity_mask(mask, ec);
        if (ec)
        {
            LTM_(warning).format(
                "thread_func: {} setting thread affinity on OS thread {} failed with: {}",
                id_.name(), global_thread_num, ec.get_message());
>>>>>>> adb63f0b
        }

        // Setting priority of worker threads to a lower priority, this
        // needs to
        // be done in order to give the parcel pool threads higher
        // priority
        if (get_scheduler()->has_scheduler_mode(scheduler_mode::reduce_thread_priority))
        {
            topo.reduce_thread_priority(ec);
            if (ec)
            {
                PIKA_LOG(warn,
                    "thread_func: {} reducing thread priority on OS thread {} failed with: {}",
                    id_.name(), global_thread_num, ec.get_message());
            }
        }

        // manage the number of this thread in its TSS
        init_tss_helper<Scheduler> tss_helper(*this, thread_num, global_thread_num);

        ++thread_count_;

        // set state to running
        std::atomic<pika::runtime_state>& state = sched_->Scheduler::get_state(thread_num);
        [[maybe_unused]] pika::runtime_state oldstate = state.exchange(runtime_state::running);
        PIKA_ASSERT(oldstate <= runtime_state::running);

        // wait for all threads to start up before before starting pika work
        startup->wait();

        PIKA_LOG(info, "thread_func: {} starting OS thread: {}", id_.name(), thread_num);

        try
        {
            try
            {
                manage_active_thread_count count(thread_count_);

                // run the work queue
                [[maybe_unused]] pika::threads::coroutines::detail::prepare_main_thread main_thread;

                // run main Scheduler loop until terminated
                scheduling_counter_data& counter_data = counter_data_[thread_num].data_;

                scheduling_counters counters(counter_data.executed_threads_,
                    counter_data.executed_thread_phases_, counter_data.tfunc_times_,
                    counter_data.exec_times_, counter_data.idle_loop_counts_,
                    counter_data.busy_loop_counts_, counter_data.tasks_active_);

                scheduling_callbacks callbacks(
                    util::detail::deferred_call(    //-V107
                        &scheduler_base::idle_callback, sched_.get(), thread_num),
                    nullptr, max_idle_loop_count_, max_busy_loop_count_);

                scheduling_loop(thread_num, *sched_, counters, callbacks);

                // the OS thread is allowed to exit only if no more pika
                // threads exist or if some other thread has terminated
                PIKA_ASSERT((sched_->Scheduler::get_thread_count(thread_schedule_state::suspended,
                                 execution::thread_priority::default_, thread_num) == 0 &&
                                sched_->Scheduler::get_queue_length(thread_num) == 0) ||
                    sched_->Scheduler::get_state(thread_num) > runtime_state::stopping);
            }
            catch (pika::exception const& e)
            {
                PIKA_LOG(critical,
                    "thread_func: {} thread_num:{} : caught pika::exception: {}, "
                    "aborted thread execution",
                    id_.name(), global_thread_num, e.what());

                report_error(global_thread_num, std::current_exception());
                return;
            }
            catch (std::system_error const& e)
            {
                PIKA_LOG(critical,
                    "thread_func: {} thread_num:{} : caught std::system_error: {}, "
                    "aborted thread execution",
                    id_.name(), global_thread_num, e.what());

                report_error(global_thread_num, std::current_exception());
                return;
            }
            catch (std::exception const& e)
            {
                // Repackage exceptions to avoid slicing.
                pika::throw_with_info(pika::exception(pika::error::unhandled_exception, e.what()));
            }
        }
        catch (...)
        {
            PIKA_LOG(critical,
                "thread_func: {} thread_num:{} : caught unexpected exception, aborted "
                "thread execution",
                id_.name(), global_thread_num);

            report_error(global_thread_num, std::current_exception());
            return;
        }

        PIKA_LOG(info, "thread_func: {} thread_num: {}, ending OS thread, executed {} pika threads",
            id_.name(), global_thread_num,
            counter_data_[global_thread_num].data_.executed_threads_);
    }

    ///////////////////////////////////////////////////////////////////////////
    template <typename Scheduler>
    void scheduled_thread_pool<Scheduler>::create_thread(
        thread_init_data& data, thread_id_ref_type& id, error_code& ec)
    {
        // verify state
        if (thread_count_ == 0 && !sched_->Scheduler::is_state(runtime_state::running))
        {
            // thread-manager is not currently running
            PIKA_THROWS_IF(ec, pika::error::invalid_status, "thread_pool<Scheduler>::create_thread",
                "invalid state: thread pool is not running");
            return;
        }

        threads::detail::create_thread(sched_.get(), data, id, ec);    //-V601
    }

    template <typename Scheduler>
    thread_id_ref_type
    scheduled_thread_pool<Scheduler>::create_work(thread_init_data& data, error_code& ec)
    {
        // verify state
        if (thread_count_ == 0 && !sched_->Scheduler::is_state(runtime_state::running))
        {
            // thread-manager is not currently running
            PIKA_THROWS_IF(ec, pika::error::invalid_status, "thread_pool<Scheduler>::create_work",
                "invalid state: thread pool is not running");
            return invalid_thread_id;
        }

        thread_id_ref_type id = threads::detail::create_work(sched_.get(), data, ec);    //-V601

        return id;
    }

    ///////////////////////////////////////////////////////////////////////////
    template <typename Scheduler>
    thread_state scheduled_thread_pool<Scheduler>::set_state(thread_id_type const& id,
        thread_schedule_state new_state, thread_restart_state new_state_ex,
        execution::thread_priority priority, error_code& ec)
    {
        return set_thread_state(id, new_state,    //-V107
            new_state_ex, priority,
            execution::thread_schedule_hint(static_cast<std::int16_t>(get_local_thread_num_tss())),
            true, ec);
    }

    ///////////////////////////////////////////////////////////////////////////
    // performance counters
    template <typename InIter, typename OutIter, typename ProjSrc, typename ProjDest>
    OutIter
    copy_projected(InIter first, InIter last, OutIter dest, ProjSrc&& srcproj, ProjDest&& destproj)
    {
        while (first != last)
        {
            PIKA_INVOKE(destproj, (dest++)->data_) = PIKA_INVOKE(srcproj, (first++)->data_);
        }
        return dest;
    }

    template <typename InIter, typename T, typename Proj>
    T accumulate_projected(InIter first, InIter last, T init, Proj&& proj)
    {
        while (first != last) { init = PIKA_MOVE(init) + PIKA_INVOKE(proj, (first++)->data_); }
        return init;
    }

#if defined(PIKA_HAVE_THREAD_CUMULATIVE_COUNTS)
    template <typename Scheduler>
    std::int64_t scheduled_thread_pool<Scheduler>::get_executed_threads(std::size_t num, bool reset)
    {
        std::int64_t executed_threads = 0;
        std::int64_t reset_executed_threads = 0;

        if (num != std::size_t(-1))
        {
            executed_threads = counter_data_[num].data_.executed_threads_;
            reset_executed_threads = counter_data_[num].data_.reset_executed_threads_;

            if (reset) counter_data_[num].data_.reset_executed_threads_ = executed_threads;
        }
        else
        {
            executed_threads = accumulate_projected(counter_data_.begin(), counter_data_.end(),
                std::int64_t(0), &scheduling_counter_data::executed_threads_);
            reset_executed_threads =
                accumulate_projected(counter_data_.begin(), counter_data_.end(), std::int64_t(0),
                    &scheduling_counter_data::reset_executed_threads_);

            if (reset)
            {
                copy_projected(counter_data_.begin(), counter_data_.end(), counter_data_.begin(),
                    &scheduling_counter_data::executed_threads_,
                    &scheduling_counter_data::reset_executed_threads_);
            }
        }

        PIKA_ASSERT(executed_threads >= reset_executed_threads);

        return executed_threads - reset_executed_threads;
    }
#endif

    template <typename Scheduler>
    std::int64_t scheduled_thread_pool<Scheduler>::get_executed_threads() const
    {
        std::int64_t executed_threads = accumulate_projected(counter_data_.begin(),
            counter_data_.end(), std::int64_t(0), &scheduling_counter_data::executed_threads_);

#if defined(PIKA_HAVE_THREAD_CUMULATIVE_COUNTS)
        std::int64_t reset_executed_threads =
            accumulate_projected(counter_data_.begin(), counter_data_.end(), std::int64_t(0),
                &scheduling_counter_data::reset_executed_threads_);

        PIKA_ASSERT(executed_threads >= reset_executed_threads);
        return executed_threads - reset_executed_threads;
#else
        return executed_threads;
#endif
    }

#if defined(PIKA_HAVE_THREAD_CUMULATIVE_COUNTS)
    template <typename Scheduler>
    std::int64_t
    scheduled_thread_pool<Scheduler>::get_executed_thread_phases(std::size_t num, bool reset)
    {
        std::int64_t executed_phases = 0;
        std::int64_t reset_executed_phases = 0;

        if (num != std::size_t(-1))
        {
            executed_phases = counter_data_[num].data_.executed_thread_phases_;
            reset_executed_phases = counter_data_[num].data_.reset_executed_thread_phases_;

            if (reset) counter_data_[num].data_.reset_executed_thread_phases_ = executed_phases;
        }
        else
        {
            executed_phases = accumulate_projected(counter_data_.begin(), counter_data_.end(),
                std::int64_t(0), &scheduling_counter_data::executed_thread_phases_);
            reset_executed_phases = accumulate_projected(counter_data_.begin(), counter_data_.end(),
                std::int64_t(0), &scheduling_counter_data::reset_executed_thread_phases_);

            if (reset)
            {
                copy_projected(counter_data_.begin(), counter_data_.end(), counter_data_.begin(),
                    &scheduling_counter_data::executed_thread_phases_,
                    &scheduling_counter_data::reset_executed_thread_phases_);
            }
        }

        PIKA_ASSERT(executed_phases >= reset_executed_phases);

        return executed_phases - reset_executed_phases;
    }

# if defined(PIKA_HAVE_THREAD_IDLE_RATES)
    template <typename Scheduler>
    std::int64_t
    scheduled_thread_pool<Scheduler>::get_thread_phase_duration(std::size_t num, bool reset)
    {
        std::int64_t exec_total = 0;
        std::int64_t num_phases = 0;
        std::int64_t reset_exec_total = 0;
        std::int64_t reset_num_phases = 0;

        if (num != std::size_t(-1))
        {
            exec_total = counter_data_[num].data_.exec_times_;
            num_phases = counter_data_[num].data_.executed_thread_phases_;

            reset_exec_total = counter_data_[num].data_.reset_thread_phase_duration_times_;
            reset_num_phases = counter_data_[num].data_.reset_thread_phase_duration_;

            if (reset)
            {
                counter_data_[num].data_.reset_thread_phase_duration_ = num_phases;
                counter_data_[num].data_.reset_thread_phase_duration_times_ = exec_total;
            }
        }
        else
        {
            exec_total = accumulate_projected(counter_data_.begin(), counter_data_.end(),
                std::int64_t(0), &scheduling_counter_data::exec_times_);
            num_phases = accumulate_projected(counter_data_.begin(), counter_data_.end(),
                std::int64_t(0), &scheduling_counter_data::executed_thread_phases_);

            reset_exec_total = accumulate_projected(counter_data_.begin(), counter_data_.end(),
                std::int64_t(0), &scheduling_counter_data::reset_thread_phase_duration_times_);
            reset_num_phases = accumulate_projected(counter_data_.begin(), counter_data_.end(),
                std::int64_t(0), &scheduling_counter_data::reset_thread_phase_duration_);

            if (reset)
            {
                copy_projected(counter_data_.begin(), counter_data_.end(), counter_data_.begin(),
                    &scheduling_counter_data::exec_times_,
                    &scheduling_counter_data::reset_thread_phase_duration_times_);
                copy_projected(counter_data_.begin(), counter_data_.end(), counter_data_.begin(),
                    &scheduling_counter_data::executed_thread_phases_,
                    &scheduling_counter_data::reset_thread_phase_duration_);
            }
        }

        PIKA_ASSERT(exec_total >= reset_exec_total);
        PIKA_ASSERT(num_phases >= reset_num_phases);

        exec_total -= reset_exec_total;
        num_phases -= reset_num_phases;

        return std::int64_t((double(exec_total) * timestamp_scale_) / double(num_phases));
    }

    template <typename Scheduler>
    std::int64_t scheduled_thread_pool<Scheduler>::get_thread_duration(std::size_t num, bool reset)
    {
        std::int64_t exec_total = 0;
        std::int64_t num_threads = 0;
        std::int64_t reset_exec_total = 0;
        std::int64_t reset_num_threads = 0;

        if (num != std::size_t(-1))
        {
            exec_total = counter_data_[num].data_.exec_times_;
            num_threads = counter_data_[num].data_.executed_threads_;

            reset_exec_total = counter_data_[num].data_.reset_thread_duration_times_;
            reset_num_threads = counter_data_[num].data_.reset_thread_duration_;

            if (reset)
            {
                counter_data_[num].data_.reset_thread_duration_ = num_threads;
                counter_data_[num].data_.reset_thread_duration_times_ = exec_total;
            }
        }
        else
        {
            exec_total = accumulate_projected(counter_data_.begin(), counter_data_.end(),
                std::int64_t(0), &scheduling_counter_data::exec_times_);
            num_threads = accumulate_projected(counter_data_.begin(), counter_data_.end(),
                std::int64_t(0), &scheduling_counter_data::executed_threads_);

            reset_exec_total = accumulate_projected(counter_data_.begin(), counter_data_.end(),
                std::int64_t(0), &scheduling_counter_data::reset_thread_duration_times_);
            reset_num_threads = accumulate_projected(counter_data_.begin(), counter_data_.end(),
                std::int64_t(0), &scheduling_counter_data::reset_thread_duration_);

            if (reset)
            {
                copy_projected(counter_data_.begin(), counter_data_.end(), counter_data_.begin(),
                    &scheduling_counter_data::exec_times_,
                    &scheduling_counter_data::reset_thread_duration_times_);
                copy_projected(counter_data_.begin(), counter_data_.end(), counter_data_.begin(),
                    &scheduling_counter_data::executed_threads_,
                    &scheduling_counter_data::reset_thread_duration_);
            }
        }

        PIKA_ASSERT(exec_total >= reset_exec_total);
        PIKA_ASSERT(num_threads >= reset_num_threads);

        exec_total -= reset_exec_total;
        num_threads -= reset_num_threads;

        return std::int64_t((double(exec_total) * timestamp_scale_) / double(num_threads));
    }

    template <typename Scheduler>
    std::int64_t
    scheduled_thread_pool<Scheduler>::get_thread_phase_overhead(std::size_t num, bool reset)
    {
        std::int64_t exec_total = 0;
        std::int64_t tfunc_total = 0;
        std::int64_t num_phases = 0;

        std::int64_t reset_exec_total = 0;
        std::int64_t reset_tfunc_total = 0;
        std::int64_t reset_num_phases = 0;

        if (num != std::size_t(-1))
        {
            exec_total = counter_data_[num].data_.exec_times_;
            tfunc_total = counter_data_[num].data_.tfunc_times_;
            num_phases = counter_data_[num].data_.executed_thread_phases_;

            reset_exec_total = counter_data_[num].data_.reset_thread_phase_overhead_times_;
            reset_tfunc_total = counter_data_[num].data_.reset_thread_phase_overhead_times_total_;
            reset_num_phases = counter_data_[num].data_.reset_thread_phase_overhead_;

            if (reset)
            {
                counter_data_[num].data_.reset_thread_phase_overhead_times_ = exec_total;
                counter_data_[num].data_.reset_thread_phase_overhead_times_total_ = tfunc_total;
                counter_data_[num].data_.reset_thread_phase_overhead_ = num_phases;
            }
        }
        else
        {
            exec_total = accumulate_projected(counter_data_.begin(), counter_data_.end(),
                std::int64_t(0), &scheduling_counter_data::exec_times_);
            tfunc_total = accumulate_projected(counter_data_.begin(), counter_data_.end(),
                std::int64_t(0), &scheduling_counter_data::tfunc_times_);
            num_phases = accumulate_projected(counter_data_.begin(), counter_data_.end(),
                std::int64_t(0), &scheduling_counter_data::executed_thread_phases_);

            reset_exec_total = accumulate_projected(counter_data_.begin(), counter_data_.end(),
                std::int64_t(0), &scheduling_counter_data::reset_thread_phase_overhead_times_);
            reset_tfunc_total =
                accumulate_projected(counter_data_.begin(), counter_data_.end(), std::int64_t(0),
                    &scheduling_counter_data::reset_thread_phase_overhead_times_total_);
            reset_num_phases = accumulate_projected(counter_data_.begin(), counter_data_.end(),
                std::int64_t(0), &scheduling_counter_data::reset_thread_phase_overhead_);

            if (reset)
            {
                copy_projected(counter_data_.begin(), counter_data_.end(), counter_data_.begin(),
                    &scheduling_counter_data::exec_times_,
                    &scheduling_counter_data::reset_thread_phase_overhead_times_);
                copy_projected(counter_data_.begin(), counter_data_.end(), counter_data_.begin(),
                    &scheduling_counter_data::tfunc_times_,
                    &scheduling_counter_data::reset_thread_phase_overhead_times_total_);
                copy_projected(counter_data_.begin(), counter_data_.end(), counter_data_.begin(),
                    &scheduling_counter_data::executed_thread_phases_,
                    &scheduling_counter_data::reset_thread_phase_overhead_);
            }
        }

        PIKA_ASSERT(exec_total >= reset_exec_total);
        PIKA_ASSERT(tfunc_total >= reset_tfunc_total);
        PIKA_ASSERT(num_phases >= reset_num_phases);

        exec_total -= reset_exec_total;
        tfunc_total -= reset_tfunc_total;
        num_phases -= reset_num_phases;

        if (num_phases == 0)    // avoid division by zero
            return 0;

        PIKA_ASSERT(tfunc_total >= exec_total);

        return std::int64_t(
            double((tfunc_total - exec_total) * timestamp_scale_) / double(num_phases));
    }

    template <typename Scheduler>
    std::int64_t scheduled_thread_pool<Scheduler>::get_thread_overhead(std::size_t num, bool reset)
    {
        std::int64_t exec_total = 0;
        std::int64_t tfunc_total = 0;
        std::int64_t num_threads = 0;

        std::int64_t reset_exec_total = 0;
        std::int64_t reset_tfunc_total = 0;
        std::int64_t reset_num_threads = 0;

        if (num != std::size_t(-1))
        {
            exec_total = counter_data_[num].data_.exec_times_;
            tfunc_total = counter_data_[num].data_.tfunc_times_;
            num_threads = counter_data_[num].data_.executed_threads_;

            reset_exec_total = counter_data_[num].data_.reset_thread_overhead_times_;
            reset_tfunc_total = counter_data_[num].data_.reset_thread_overhead_times_total_;
            reset_num_threads = counter_data_[num].data_.reset_thread_overhead_;

            if (reset)
            {
                counter_data_[num].data_.reset_thread_overhead_times_ = exec_total;
                counter_data_[num].data_.reset_thread_overhead_times_total_ = tfunc_total;
                counter_data_[num].data_.reset_thread_overhead_ = num_threads;
            }
        }
        else
        {
            exec_total = accumulate_projected(counter_data_.begin(), counter_data_.end(),
                std::int64_t(0), &scheduling_counter_data::exec_times_);
            tfunc_total = accumulate_projected(counter_data_.begin(), counter_data_.end(),
                std::int64_t(0), &scheduling_counter_data::tfunc_times_);
            num_threads = accumulate_projected(counter_data_.begin(), counter_data_.end(),
                std::int64_t(0), &scheduling_counter_data::executed_threads_);

            reset_exec_total = accumulate_projected(counter_data_.begin(), counter_data_.end(),
                std::int64_t(0), &scheduling_counter_data::reset_thread_overhead_times_);
            reset_tfunc_total = accumulate_projected(counter_data_.begin(), counter_data_.end(),
                std::int64_t(0), &scheduling_counter_data::reset_thread_overhead_times_total_);
            reset_num_threads = accumulate_projected(counter_data_.begin(), counter_data_.end(),
                std::int64_t(0), &scheduling_counter_data::reset_thread_overhead_);

            if (reset)
            {
                copy_projected(counter_data_.begin(), counter_data_.end(), counter_data_.begin(),
                    &scheduling_counter_data::exec_times_,
                    &scheduling_counter_data::reset_thread_overhead_times_);
                copy_projected(counter_data_.begin(), counter_data_.end(), counter_data_.begin(),
                    &scheduling_counter_data::tfunc_times_,
                    &scheduling_counter_data::reset_thread_overhead_times_total_);
                copy_projected(counter_data_.begin(), counter_data_.end(), counter_data_.begin(),
                    &scheduling_counter_data::executed_thread_phases_,
                    &scheduling_counter_data::reset_thread_overhead_);
            }
        }

        PIKA_ASSERT(exec_total >= reset_exec_total);
        PIKA_ASSERT(tfunc_total >= reset_tfunc_total);
        PIKA_ASSERT(num_threads >= reset_num_threads);

        exec_total -= reset_exec_total;
        tfunc_total -= reset_tfunc_total;
        num_threads -= reset_num_threads;

        if (num_threads == 0)    // avoid division by zero
            return 0;

        PIKA_ASSERT(tfunc_total >= exec_total);

        return std::int64_t(
            double((tfunc_total - exec_total) * timestamp_scale_) / double(num_threads));
    }

    template <typename Scheduler>
    std::int64_t
    scheduled_thread_pool<Scheduler>::get_cumulative_thread_duration(std::size_t num, bool reset)
    {
        std::int64_t exec_total = 0;
        std::int64_t reset_exec_total = 0;

        if (num != std::size_t(-1))
        {
            exec_total = counter_data_[num].data_.exec_times_;
            reset_exec_total = counter_data_[num].data_.reset_cumulative_thread_duration_;

            if (reset) { counter_data_[num].data_.reset_cumulative_thread_duration_ = exec_total; }
        }
        else
        {
            exec_total = accumulate_projected(counter_data_.begin(), counter_data_.end(),
                std::int64_t(0), &scheduling_counter_data::exec_times_);
            reset_exec_total = accumulate_projected(counter_data_.begin(), counter_data_.end(),
                std::int64_t(0), &scheduling_counter_data::reset_cumulative_thread_duration_);

            if (reset)
            {
                copy_projected(counter_data_.begin(), counter_data_.end(), counter_data_.begin(),
                    &scheduling_counter_data::exec_times_,
                    &scheduling_counter_data::reset_cumulative_thread_duration_);
            }
        }

        PIKA_ASSERT(exec_total >= reset_exec_total);

        exec_total -= reset_exec_total;

        return std::int64_t(double(exec_total) * timestamp_scale_);
    }

    template <typename Scheduler>
    std::int64_t
    scheduled_thread_pool<Scheduler>::get_cumulative_thread_overhead(std::size_t num, bool reset)
    {
        std::int64_t exec_total = 0;
        std::int64_t reset_exec_total = 0;
        std::int64_t tfunc_total = 0;
        std::int64_t reset_tfunc_total = 0;

        if (num != std::size_t(-1))
        {
            exec_total = counter_data_[num].data_.exec_times_;
            tfunc_total = counter_data_[num].data_.tfunc_times_;

            reset_exec_total = counter_data_[num].data_.reset_cumulative_thread_overhead_;
            reset_tfunc_total = counter_data_[num].data_.reset_cumulative_thread_overhead_total_;

            if (reset)
            {
                counter_data_[num].data_.reset_cumulative_thread_overhead_ = exec_total;
                counter_data_[num].data_.reset_cumulative_thread_overhead_total_ = tfunc_total;
            }
        }
        else
        {
            exec_total = accumulate_projected(counter_data_.begin(), counter_data_.end(),
                std::int64_t(0), &scheduling_counter_data::exec_times_);
            reset_exec_total = accumulate_projected(counter_data_.begin(), counter_data_.end(),
                std::int64_t(0), &scheduling_counter_data::reset_cumulative_thread_overhead_);

            tfunc_total = accumulate_projected(counter_data_.begin(), counter_data_.end(),
                std::int64_t(0), &scheduling_counter_data::tfunc_times_);
            reset_tfunc_total = accumulate_projected(counter_data_.begin(), counter_data_.end(),
                std::int64_t(0), &scheduling_counter_data::reset_cumulative_thread_overhead_total_);

            if (reset)
            {
                copy_projected(counter_data_.begin(), counter_data_.end(), counter_data_.begin(),
                    &scheduling_counter_data::exec_times_,
                    &scheduling_counter_data::reset_cumulative_thread_overhead_);
                copy_projected(counter_data_.begin(), counter_data_.end(), counter_data_.begin(),
                    &scheduling_counter_data::tfunc_times_,
                    &scheduling_counter_data::reset_cumulative_thread_overhead_total_);
            }
        }

        PIKA_ASSERT(exec_total >= reset_exec_total);
        PIKA_ASSERT(tfunc_total >= reset_tfunc_total);

        exec_total -= reset_exec_total;
        tfunc_total -= reset_tfunc_total;

        return std::int64_t((double(tfunc_total) - double(exec_total)) * timestamp_scale_);
    }
# endif    // PIKA_HAVE_THREAD_IDLE_RATES
#endif     // PIKA_HAVE_THREAD_CUMULATIVE_COUNTS

    ///////////////////////////////////////////////////////////////////////////
    template <typename Scheduler>
    std::int64_t
    scheduled_thread_pool<Scheduler>::get_cumulative_duration(std::size_t num, bool reset)
    {
        std::int64_t tfunc_total = 0;
        std::int64_t reset_tfunc_total = 0;

        if (num != std::size_t(-1))
        {
            tfunc_total = counter_data_[num].data_.tfunc_times_;
            reset_tfunc_total = counter_data_[num].data_.reset_tfunc_times_;

            if (reset) counter_data_[num].data_.reset_tfunc_times_ = tfunc_total;
        }
        else
        {
            tfunc_total = accumulate_projected(counter_data_.begin(), counter_data_.end(),
                std::int64_t(0), &scheduling_counter_data::tfunc_times_);
            reset_tfunc_total = accumulate_projected(counter_data_.begin(), counter_data_.end(),
                std::int64_t(0), &scheduling_counter_data::reset_tfunc_times_);

            if (reset)
            {
                copy_projected(counter_data_.begin(), counter_data_.end(), counter_data_.begin(),
                    &scheduling_counter_data::tfunc_times_,
                    &scheduling_counter_data::reset_tfunc_times_);
            }
        }

        PIKA_ASSERT(tfunc_total >= reset_tfunc_total);

        tfunc_total -= reset_tfunc_total;

        return std::int64_t(double(tfunc_total) * timestamp_scale_);
    }

#if defined(PIKA_HAVE_THREAD_IDLE_RATES)
# if defined(PIKA_HAVE_THREAD_CREATION_AND_CLEANUP_RATES)
    template <typename Scheduler>
    std::int64_t scheduled_thread_pool<Scheduler>::avg_creation_idle_rate(std::size_t, bool reset)
    {
        double const creation_total =
            static_cast<double>(sched_->Scheduler::get_creation_time(reset));

        std::int64_t exec_total = accumulate_projected(counter_data_.begin(), counter_data_.end(),
            std::int64_t(0), &scheduling_counter_data::exec_times_);
        std::int64_t tfunc_total = accumulate_projected(counter_data_.begin(), counter_data_.end(),
            std::int64_t(0), &scheduling_counter_data::tfunc_times_);

        std::int64_t reset_exec_total =
            accumulate_projected(counter_data_.begin(), counter_data_.end(), std::int64_t(0),
                &scheduling_counter_data::reset_creation_idle_rate_time_);
        std::int64_t reset_tfunc_total =
            accumulate_projected(counter_data_.begin(), counter_data_.end(), std::int64_t(0),
                &scheduling_counter_data::reset_creation_idle_rate_time_total_);

        if (reset)
        {
            copy_projected(counter_data_.begin(), counter_data_.end(), counter_data_.begin(),
                &scheduling_counter_data::exec_times_,
                &scheduling_counter_data::reset_creation_idle_rate_time_);
            copy_projected(counter_data_.begin(), counter_data_.end(), counter_data_.begin(),
                &scheduling_counter_data::tfunc_times_,
                &scheduling_counter_data::reset_creation_idle_rate_time_);
        }

        PIKA_ASSERT(exec_total >= reset_exec_total);
        PIKA_ASSERT(tfunc_total >= reset_tfunc_total);

        exec_total -= reset_exec_total;
        tfunc_total -= reset_tfunc_total;

        if (tfunc_total == exec_total)    // avoid division by zero
            return 10000LL;

        PIKA_ASSERT(tfunc_total > exec_total);

        double const percent = (creation_total / double(tfunc_total - exec_total));
        return std::int64_t(10000. * percent);    // 0.01 percent
    }

    template <typename Scheduler>
    std::int64_t scheduled_thread_pool<Scheduler>::avg_cleanup_idle_rate(std::size_t, bool reset)
    {
        double const cleanup_total =
            static_cast<double>(sched_->Scheduler::get_cleanup_time(reset));

        std::int64_t exec_total = accumulate_projected(counter_data_.begin(), counter_data_.end(),
            std::int64_t(0), &scheduling_counter_data::exec_times_);
        std::int64_t tfunc_total = accumulate_projected(counter_data_.begin(), counter_data_.end(),
            std::int64_t(0), &scheduling_counter_data::tfunc_times_);

        std::int64_t reset_exec_total =
            accumulate_projected(counter_data_.begin(), counter_data_.end(), std::int64_t(0),
                &scheduling_counter_data::reset_cleanup_idle_rate_time_);
        std::int64_t reset_tfunc_total =
            accumulate_projected(counter_data_.begin(), counter_data_.end(), std::int64_t(0),
                &scheduling_counter_data::reset_cleanup_idle_rate_time_total_);

        if (reset)
        {
            copy_projected(counter_data_.begin(), counter_data_.end(), counter_data_.begin(),
                &scheduling_counter_data::exec_times_,
                &scheduling_counter_data::reset_cleanup_idle_rate_time_);
            copy_projected(counter_data_.begin(), counter_data_.end(), counter_data_.begin(),
                &scheduling_counter_data::tfunc_times_,
                &scheduling_counter_data::reset_cleanup_idle_rate_time_);
        }

        PIKA_ASSERT(exec_total >= reset_exec_total);
        PIKA_ASSERT(tfunc_total >= reset_tfunc_total);

        exec_total -= reset_exec_total;
        tfunc_total -= reset_tfunc_total;

        if (tfunc_total == exec_total)    // avoid division by zero
            return 10000LL;

        PIKA_ASSERT(tfunc_total > exec_total);

        double const percent = (cleanup_total / double(tfunc_total - exec_total));
        return std::int64_t(10000. * percent);    // 0.01 percent
    }
# endif    // PIKA_HAVE_THREAD_CREATION_AND_CLEANUP_RATES

    template <typename Scheduler>
    std::int64_t scheduled_thread_pool<Scheduler>::avg_idle_rate_all(bool reset)
    {
        std::int64_t exec_total = accumulate_projected(counter_data_.begin(), counter_data_.end(),
            std::int64_t(0), &scheduling_counter_data::exec_times_);
        std::int64_t tfunc_total = accumulate_projected(counter_data_.begin(), counter_data_.end(),
            std::int64_t(0), &scheduling_counter_data::tfunc_times_);

        std::int64_t reset_exec_total = accumulate_projected(counter_data_.begin(),
            counter_data_.end(), std::int64_t(0), &scheduling_counter_data::reset_idle_rate_time_);
        std::int64_t reset_tfunc_total =
            accumulate_projected(counter_data_.begin(), counter_data_.end(), std::int64_t(0),
                &scheduling_counter_data::reset_idle_rate_time_total_);

        if (reset)
        {
            copy_projected(counter_data_.begin(), counter_data_.end(), counter_data_.begin(),
                &scheduling_counter_data::exec_times_,
                &scheduling_counter_data::reset_idle_rate_time_);
            copy_projected(counter_data_.begin(), counter_data_.end(), counter_data_.begin(),
                &scheduling_counter_data::tfunc_times_,
                &scheduling_counter_data::reset_idle_rate_time_total_);
        }

        PIKA_ASSERT(exec_total >= reset_exec_total);
        PIKA_ASSERT(tfunc_total >= reset_tfunc_total);

        exec_total -= reset_exec_total;
        tfunc_total -= reset_tfunc_total;

        if (tfunc_total == 0)    // avoid division by zero
            return 10000LL;

        PIKA_ASSERT(tfunc_total >= exec_total);

        double const percent = 1. - (double(exec_total) / double(tfunc_total));
        return std::int64_t(10000. * percent);    // 0.01 percent
    }

    template <typename Scheduler>
    std::int64_t scheduled_thread_pool<Scheduler>::avg_idle_rate(std::size_t num, bool reset)
    {
        if (num == std::size_t(-1)) return avg_idle_rate_all(reset);

        std::int64_t exec_time = counter_data_[num].data_.exec_times_;
        std::int64_t tfunc_time = counter_data_[num].data_.tfunc_times_;
        std::int64_t reset_exec_time = counter_data_[num].data_.reset_idle_rate_time_;
        std::int64_t reset_tfunc_time = counter_data_[num].data_.reset_idle_rate_time_total_;

        if (reset)
        {
            counter_data_[num].data_.reset_idle_rate_time_ = exec_time;
            counter_data_[num].data_.reset_idle_rate_time_total_ = tfunc_time;
        }

        PIKA_ASSERT(exec_time >= reset_exec_time);
        PIKA_ASSERT(tfunc_time >= reset_tfunc_time);

        exec_time -= reset_exec_time;
        tfunc_time -= reset_tfunc_time;

        if (tfunc_time == 0)    // avoid division by zero
            return 10000LL;

        PIKA_ASSERT(tfunc_time > exec_time);

        double const percent = 1. - (double(exec_time) / double(tfunc_time));
        return std::int64_t(10000. * percent);    // 0.01 percent
    }
#endif    // PIKA_HAVE_THREAD_IDLE_RATES

    template <typename Scheduler>
    std::int64_t
    scheduled_thread_pool<Scheduler>::get_idle_loop_count(std::size_t num, bool /* reset */)
    {
        if (num == std::size_t(-1))
        {
            return accumulate_projected(counter_data_.begin(), counter_data_.end(), std::int64_t(0),
                &scheduling_counter_data::idle_loop_counts_);
        }
        return counter_data_[num].data_.idle_loop_counts_;
    }

    template <typename Scheduler>
    std::int64_t
    scheduled_thread_pool<Scheduler>::get_busy_loop_count(std::size_t num, bool /* reset */)
    {
        if (num == std::size_t(-1))
        {
            return accumulate_projected(counter_data_.begin(), counter_data_.end(), std::int64_t(0),
                &scheduling_counter_data::busy_loop_counts_);
        }
        return counter_data_[num].data_.busy_loop_counts_;
    }

    template <typename Scheduler>
    std::int64_t scheduled_thread_pool<Scheduler>::get_scheduler_utilization() const
    {
        return (accumulate_projected(counter_data_.begin(), counter_data_.end(), std::int64_t(0),
                    &scheduling_counter_data::tasks_active_) *
                   100) /
            thread_count_.load();
    }

    template <typename Scheduler>
    std::int64_t scheduled_thread_pool<Scheduler>::get_idle_core_count() const
    {
        std::int64_t count = 0;
        std::size_t i = 0;
        for (auto const& data : counter_data_)
        {
            if (!data.data_.tasks_active_ && sched_->Scheduler::is_core_idle(i)) { ++count; }
            ++i;
        }
        return count;
    }

    template <typename Scheduler>
    void scheduled_thread_pool<Scheduler>::get_idle_core_mask(mask_type& mask) const
    {
        std::size_t i = 0;
        for (auto const& data : counter_data_)
        {
            if (!data.data_.tasks_active_ && sched_->Scheduler::is_core_idle(i)) { set(mask, i); }
            ++i;
        }
    }

    ///////////////////////////////////////////////////////////////////////////
    template <typename Scheduler>
    void scheduled_thread_pool<Scheduler>::init_perf_counter_data(std::size_t pool_threads)
    {
        counter_data_.resize(pool_threads);
    }

    ///////////////////////////////////////////////////////////////////////////
    template <typename Scheduler>
    void scheduled_thread_pool<Scheduler>::add_processing_unit_internal(std::size_t virt_core,
        std::size_t thread_num, std::shared_ptr<pika::concurrency::detail::barrier> startup,
        error_code& ec)
    {
        std::unique_lock<typename Scheduler::pu_mutex_type> l(
            sched_->Scheduler::get_pu_mutex(virt_core));

        if (threads_.size() <= virt_core) threads_.resize(virt_core + 1);

        if (threads_[virt_core].joinable())
        {
            l.unlock();
            PIKA_THROWS_IF(ec, pika::error::bad_parameter,
                "scheduled_thread_pool<Scheduler>::add_processing_unit",
                "the given virtual core has already been added to this thread pool");
            return;
        }

        std::atomic<pika::runtime_state>& state = sched_->Scheduler::get_state(virt_core);
        [[maybe_unused]] pika::runtime_state oldstate = state.exchange(runtime_state::initialized);
        PIKA_ASSERT(oldstate == runtime_state::stopped || oldstate == runtime_state::initialized);

        threads_[virt_core] = std::thread(
            &scheduled_thread_pool::thread_func, this, virt_core, thread_num, PIKA_MOVE(startup));

        if (&ec != &throws) ec = make_success_code();
    }

    template <typename Scheduler>
    void scheduled_thread_pool<Scheduler>::remove_processing_unit_internal(
        std::size_t virt_core, error_code& ec)
    {
        std::unique_lock<typename Scheduler::pu_mutex_type> l(
            sched_->Scheduler::get_pu_mutex(virt_core));

        if (threads_.size() <= virt_core || !threads_[virt_core].joinable())
        {
            l.unlock();
            PIKA_THROWS_IF(ec, pika::error::bad_parameter,
                "scheduled_thread_pool<Scheduler>::remove_processing_unit",
                "the given virtual core has already been stopped to run on this thread pool");
            return;
        }

        std::atomic<pika::runtime_state>& state = sched_->Scheduler::get_state(virt_core);

        // inform the scheduler to stop the virtual core
        pika::runtime_state oldstate = state.exchange(runtime_state::stopping);

        if (oldstate > runtime_state::stopping)
        {
            // If thread was terminating or already stopped we don't want to
            // change the value back to stopping, so we restore the old state.
            state.store(oldstate);
        }

        PIKA_ASSERT(oldstate == runtime_state::starting || oldstate == runtime_state::running ||
            oldstate == runtime_state::stopping || oldstate == runtime_state::stopped ||
            oldstate == runtime_state::terminating);

        std::thread t;
        std::swap(threads_[virt_core], t);

        l.unlock();

        if (threads::detail::get_self_ptr() && this == pika::this_thread::get_pool())
        {
            std::size_t thread_num = thread_offset_ + virt_core;

            util::yield_while(
                [thread_num]() { return thread_num == pika::get_worker_thread_num(); },
                "scheduled_thread_pool::remove_processing_unit_internal");
        }

        t.join();
    }

    template <typename Scheduler>
    void scheduled_thread_pool<Scheduler>::suspend_processing_unit_internal(
        std::size_t virt_core, error_code& ec)
    {
        // Yield to other pika threads if lock is not available to avoid
        // deadlocks when multiple pika threads try to resume or suspend pus.
        std::unique_lock<typename Scheduler::pu_mutex_type> l(
            sched_->Scheduler::get_pu_mutex(virt_core), std::defer_lock);

        util::yield_while([&l]() { return !l.try_lock(); },
            "scheduled_thread_pool::suspend_processing_unit_internal");

        if (threads_.size() <= virt_core || !threads_[virt_core].joinable())
        {
            l.unlock();
            PIKA_THROWS_IF(ec, pika::error::bad_parameter,
                "scheduled_thread_pool<Scheduler>::suspend_processing_unit_internal",
                "the given virtual core has already been stopped to run on this thread pool");
            return;
        }

        std::atomic<pika::runtime_state>& state = sched_->Scheduler::get_state(virt_core);

        // Inform the scheduler to suspend the virtual core only if running
        pika::runtime_state expected = runtime_state::running;
        state.compare_exchange_strong(expected, runtime_state::pre_sleep);

        l.unlock();

        PIKA_ASSERT(expected == runtime_state::running || expected == runtime_state::pre_sleep ||
            expected == runtime_state::sleeping);

        util::yield_while([&state]() { return state.load() == runtime_state::pre_sleep; },
            "scheduled_thread_pool::suspend_processing_unit_internal");
    }

    template <typename Scheduler>
    void scheduled_thread_pool<Scheduler>::suspend_processing_unit_direct(
        std::size_t virt_core, error_code& ec)
    {
        if (!get_scheduler()->has_scheduler_mode(scheduler_mode::enable_elasticity))
        {
            PIKA_THROWS_IF(ec, pika::error::invalid_status,
                "scheduled_thread_pool<Scheduler>::suspend_processing_unit_direct",
                "this thread pool does not support suspending processing units");
        }

        if (threads::detail::get_self_ptr() &&
            !get_scheduler()->has_scheduler_mode(scheduler_mode::enable_stealing) &&
            pika::this_thread::get_pool() == this)
        {
            PIKA_THROWS_IF(ec, pika::error::invalid_status,
                "scheduled_thread_pool<Scheduler>::suspend_processing_unit_direct",
                "this thread pool does not support suspending processing units from itself (no "
                "thread stealing)");
        }

        suspend_processing_unit_internal(virt_core, ec);
    }

    template <typename Scheduler>
    void scheduled_thread_pool<Scheduler>::resume_processing_unit_direct(
        std::size_t virt_core, error_code& ec)
    {
        // Yield to other pika threads if lock is not available to avoid
        // deadlocks when multiple pika threads try to resume or suspend pus.
        std::unique_lock<typename Scheduler::pu_mutex_type> l(
            sched_->Scheduler::get_pu_mutex(virt_core), std::defer_lock);
        util::yield_while([&l]() { return !l.try_lock(); },
            "scheduled_thread_pool::resume_processing_unit_direct");

        if (threads_.size() <= virt_core || !threads_[virt_core].joinable())
        {
            l.unlock();
            PIKA_THROWS_IF(ec, pika::error::bad_parameter,
                "scheduled_thread_pool<Scheduler>::resume_processing_unit",
                "the given virtual core has already been stopped to run on this thread pool");
            return;
        }

        l.unlock();

        std::atomic<pika::runtime_state>& state = sched_->Scheduler::get_state(virt_core);

        util::yield_while(
            [this, &state, virt_core]() {
                this->sched_->Scheduler::resume(virt_core);
                return state.load() == runtime_state::sleeping;
            },
            "scheduled_thread_pool::resume_processing_unit_direct");
    }
}    // namespace pika::threads::detail<|MERGE_RESOLUTION|>--- conflicted
+++ resolved
@@ -404,30 +404,12 @@
         if (LPIKA_ENABLED(debug)) topo.write_to_log();
 
         error_code ec(throwmode::lightweight);
-<<<<<<< HEAD
-        if (any(mask))
-        {
-            topo.set_thread_affinity_mask(mask, ec);
-            if (ec)
-            {
-                PIKA_LOG(warn,
-                    "thread_func: {} setting thread affinity on OS thread {} failed with: {}",
-                    id_.name(), global_thread_num, ec.get_message());
-            }
-        }
-        else
-        {
-            PIKA_LOG(debug,
-                "thread_func: {} setting thread affinity on OS thread {} was explicitly disabled.",
-                id_.name(), global_thread_num);
-=======
         topo.set_thread_affinity_mask(mask, ec);
         if (ec)
         {
-            LTM_(warning).format(
+            PIKA_LOG(warn,
                 "thread_func: {} setting thread affinity on OS thread {} failed with: {}",
                 id_.name(), global_thread_num, ec.get_message());
->>>>>>> adb63f0b
         }
 
         // Setting priority of worker threads to a lower priority, this
