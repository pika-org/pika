//  Copyright (c) 2020 John Biddiscombe
//
//  SPDX-License-Identifier: BSL-1.0
//  Distributed under the Boost Software License, Version 1.0. (See accompanying
//  file LICENSE_1_0.txt or copy at http://www.boost.org/LICENSE_1_0.txt)

// The purpose of this test is to ensure that when enable_print is false
// that function arguments and other parameters used in the print statements
// are completely elided

#include <pika/debugging/print.hpp>
#include <pika/modules/timing.hpp>
#include <pika/testing.hpp>
#include <pika/threading_base/print.hpp>

#include <atomic>
#include <chrono>
#include <iostream>
#include <string>

namespace pika {
    // this is an enabled debug object that should output messages
    static pika::debug::detail::enable_print<true> p_enabled("PRINT  ");
    // this is disabled and we want it to have zero footprint
    static pika::debug::detail::enable_print<false> p_disabled("PRINT  ");
}    // namespace pika

int increment(std::atomic<int>& counter)
{
    return ++counter;
}

int main()
{
    // some counters we will use for checking if anything happens or not
    std::atomic<int> enabled_counter(0);
    std::atomic<int> disabled_counter(0);

    using namespace pika;
    using namespace pika::debug::detail;

    // ---------------------------------------------------------
    // Test if normal debug messages trigger argument evaluation
    // use the PIKA_DP_LAZY macro to prevent evaluation when disabled
    // we expect the counter to increment
    p_enabled.debug("Increment", increment(enabled_counter));
    PIKA_TEST_EQ(enabled_counter, 1);

    // we expect the counter to increment as LAZY will be evaluated
    p_enabled.debug("Increment", PIKA_DP_LAZY(p_enabled, increment(enabled_counter)));
    PIKA_TEST_EQ(enabled_counter, 2);

    // we do not expect the counter to increment
    if (p_disabled.is_enabled())
    {
        p_disabled.debug("Increment", increment(disabled_counter));
    }
    PIKA_TEST_EQ(disabled_counter, 0);

    // we do not expect the counter to increment: PIKA_DP_LAZY will not be evaluated
    p_disabled.debug("Increment", PIKA_DP_LAZY(p_disabled, increment(disabled_counter)));
    PIKA_TEST_EQ(disabled_counter, 0);

    // ---------------------------------------------------------
    // Test that scoped log messages behave as expected
    {
<<<<<<< HEAD
        auto s_enabled = p_enabled.scope("scoped block",
            PIKA_DP_LAZY(p_enabled, increment(enabled_counter)));
        [[maybe_unused]] auto s_disabled = p_disabled.scope("scoped block",
            PIKA_DP_LAZY(p_disabled, increment(disabled_counter)));
=======
        auto s_enabled =
            p_enabled.scope("scoped block", PIKA_DP_LAZY(p_enabled, increment(enabled_counter)));
        auto s_disabled =
            p_disabled.scope("scoped block", PIKA_DP_LAZY(p_disabled, increment(disabled_counter)));
        (void) s_disabled;    // silence warning about unused var
>>>>>>> cfd22aad
    }
    PIKA_TEST_EQ(enabled_counter, 3);
    PIKA_TEST_EQ(disabled_counter, 0);

    // ---------------------------------------------------------
    // Test that debug only variables behave as expected
    // create high resolution timers to see if they count
    auto var1 = p_enabled.declare_variable<int>(PIKA_DP_LAZY(p_enabled, enabled_counter + 4));
    (void) var1;    // silenced unused var when optimized out

    auto var2 = p_disabled.declare_variable<int>(PIKA_DP_LAZY(p_disabled, disabled_counter + 10));
    (void) var2;    // silenced unused var when optimized out

    p_enabled.debug(
        "var 1", pika::debug::detail::dec<>(PIKA_DP_LAZY(p_enabled, enabled_counter += var1)));
    p_disabled.debug(
        "var 2", pika::debug::detail::dec<>(PIKA_DP_LAZY(p_disabled, disabled_counter += var2)));

    PIKA_TEST_EQ(enabled_counter, 10);
    PIKA_TEST_EQ(disabled_counter, 0);

    p_enabled.set(var1, 5);
    p_disabled.set(var2, 5);

    p_enabled.debug(
        "var 1", pika::debug::detail::dec<>(PIKA_DP_LAZY(p_enabled, enabled_counter += var1)));
    p_disabled.debug(
        "var 2", pika::debug::detail::dec<>(PIKA_DP_LAZY(p_disabled, disabled_counter += var2)));

    PIKA_TEST_EQ(enabled_counter, 15);
    PIKA_TEST_EQ(disabled_counter, 0);

    // ---------------------------------------------------------
    // Test that timed log messages behave as expected
    static auto t_enabled = p_enabled.make_timer(1, debug::detail::str<>("Timed (enabled)"));
    static auto t_disabled = p_disabled.make_timer(1, debug::detail::str<>("Timed (disabled)"));

    // run a loop for 2 seconds with a timed print every 1 sec
    auto start = std::chrono::system_clock::now();
    auto end = std::chrono::system_clock::now();
    while (std::chrono::duration_cast<std::chrono::seconds>(end - start).count() < 2)
    {
        p_enabled.timed(t_enabled, "enabled",
            debug::detail::dec<3>(PIKA_DP_LAZY(p_enabled, ++enabled_counter)));

        p_disabled.timed(t_disabled, "disabled",
            debug::detail::dec<3>(PIKA_DP_LAZY(p_disabled, ++disabled_counter)));
        end = std::chrono::system_clock::now();
    }
    PIKA_TEST_EQ(enabled_counter > 10, true);
    PIKA_TEST_EQ(disabled_counter, 0);

    std::cout << "enabled  counter " << enabled_counter << std::endl;
    std::cout << "disabled counter " << disabled_counter << std::endl;

    return 0;
}<|MERGE_RESOLUTION|>--- conflicted
+++ resolved
@@ -64,18 +64,10 @@
     // ---------------------------------------------------------
     // Test that scoped log messages behave as expected
     {
-<<<<<<< HEAD
-        auto s_enabled = p_enabled.scope("scoped block",
-            PIKA_DP_LAZY(p_enabled, increment(enabled_counter)));
-        [[maybe_unused]] auto s_disabled = p_disabled.scope("scoped block",
-            PIKA_DP_LAZY(p_disabled, increment(disabled_counter)));
-=======
         auto s_enabled =
             p_enabled.scope("scoped block", PIKA_DP_LAZY(p_enabled, increment(enabled_counter)));
-        auto s_disabled =
+        [[maybe_unused]] auto s_disabled =
             p_disabled.scope("scoped block", PIKA_DP_LAZY(p_disabled, increment(disabled_counter)));
-        (void) s_disabled;    // silence warning about unused var
->>>>>>> cfd22aad
     }
     PIKA_TEST_EQ(enabled_counter, 3);
     PIKA_TEST_EQ(disabled_counter, 0);
