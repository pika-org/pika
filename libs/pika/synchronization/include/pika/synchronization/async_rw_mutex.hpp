--- conflicted
+++ resolved
@@ -571,13 +571,7 @@
         }
 
     private:
-<<<<<<< HEAD
-        using shared_state_type =
-            detail::async_rw_mutex_shared_state<value_type>;
-=======
         using shared_state_type = detail::async_rw_mutex_shared_state<value_type>;
-        using shared_state_ptr_type = std::shared_ptr<shared_state_type>;
->>>>>>> cfd22aad
         using shared_state_weak_ptr_type = std::weak_ptr<shared_state_type>;
 
         // nvc++ is not able to see this typedef unless it's public
