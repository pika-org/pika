//  Copyright (c) 2007-2021 Hartmut Kaiser
//  Copyright (c)      2017 Shoshana Jakobovits
//  Copyright (c) 2010-2011 Phillip LeBlanc, Dylan Stark
//  Copyright (c)      2011 Bryce Lelbach
//
//  SPDX-License-Identifier: BSL-1.0
//  Distributed under the Boost Software License, Version 1.0. (See accompanying
//  file LICENSE_1_0.txt or copy at http://www.boost.org/LICENSE_1_0.txt)

#include <pika/assert.hpp>
#include <pika/command_line_handling/command_line_handling.hpp>
#include <pika/coroutines/detail/context_impl.hpp>
#include <pika/detail/filesystem.hpp>
#include <pika/execution_base/detail/spinlock_deadlock_detection.hpp>
#include <pika/functional/bind_front.hpp>
#include <pika/functional/function.hpp>
#include <pika/init_runtime/detail/init_logging.hpp>
#include <pika/init_runtime/init_runtime.hpp>
#include <pika/lock_registration/detail/register_locks.hpp>
#include <pika/modules/errors.hpp>
#include <pika/logging.hpp>
#include <pika/modules/schedulers.hpp>
#include <pika/modules/timing.hpp>
#include <pika/program_options/parsers.hpp>
#include <pika/program_options/variables_map.hpp>
#include <pika/resource_partitioner/partitioner.hpp>
#include <pika/runtime/config_entry.hpp>
#include <pika/runtime/custom_exception_info.hpp>
#include <pika/runtime/debugging.hpp>
#include <pika/runtime/runtime.hpp>
#include <pika/runtime/runtime_handlers.hpp>
#include <pika/runtime/shutdown_function.hpp>
#include <pika/runtime/startup_function.hpp>
#include <pika/string_util/classification.hpp>
#include <pika/string_util/split.hpp>
#include <pika/threading/thread.hpp>
#include <pika/threading_base/detail/get_default_pool.hpp>
#include <pika/type_support/pack.hpp>
#include <pika/type_support/unused.hpp>
#include <pika/util/get_entry_as.hpp>
#include <pika/version.hpp>

#if defined(PIKA_HAVE_HIP)
# include <hip/hip_runtime.h>
# include <whip.hpp>
#endif

#if defined(__bgq__)
# include <cstdlib>
#endif

#include <cmath>
#include <cstddef>
#include <exception>
#include <functional>
#include <iostream>
#include <map>
#include <memory>
#include <new>
#include <sstream>
#include <string>
#include <utility>
#include <vector>

#if !defined(PIKA_WINDOWS)
# include <signal.h>
#endif

namespace pika {
    namespace detail {

        int init_helper(pika::program_options::variables_map& /*vm*/,
            pika::util::detail::function<int(int, char**)> const& f)
        {
            std::string cmdline(pika::detail::get_config_entry("pika.reconstructed_cmd_line", ""));

            using namespace pika::program_options;
#if defined(PIKA_WINDOWS)
            std::vector<std::string> args = split_winmain(cmdline);
#else
            std::vector<std::string> args = split_unix(cmdline);
#endif

            // Copy all arguments which are not pika related to a temporary array
            std::vector<char*> argv(args.size() + 1);
            std::size_t argcount = 0;
            for (std::size_t i = 0; i != args.size(); ++i)
            {
                if (0 != args[i].find("--pika:"))
                {
                    argv[argcount++] = const_cast<char*>(args[i].data());
                }
                else if (7 == args[i].find("positional", 7))
                {
                    std::string::size_type p = args[i].find_first_of('=');
                    if (p != std::string::npos)
                    {
                        args[i] = args[i].substr(p + 1);
                        argv[argcount++] = const_cast<char*>(args[i].data());
                    }
                }
            }

            // add a single nullptr in the end as some application rely on that
            argv[argcount] = nullptr;

            // Invoke custom startup functions
            return f(static_cast<int>(argcount), argv.data());
        }

        void activate_global_options(detail::command_line_handling& cmdline)
        {
#if defined(__linux) || defined(linux) || defined(__linux__) || defined(__FreeBSD__)
            pika::threads::coroutines::detail::posix::use_guard_pages =
                cmdline.rtcfg_.use_stack_guard_pages();
#endif
#ifdef PIKA_HAVE_VERIFY_LOCKS
            if (cmdline.rtcfg_.enable_lock_detection())
            {
                pika::util::enable_lock_detection();
                pika::util::trace_depth_lock_detection(cmdline.rtcfg_.trace_depth());
            }
            else { pika::util::disable_lock_detection(); }
#endif
#ifdef PIKA_HAVE_THREAD_DEADLOCK_DETECTION
            threads::detail::set_deadlock_detection_enabled(
                cmdline.rtcfg_.enable_deadlock_detection());
#endif
#ifdef PIKA_HAVE_SPINLOCK_DEADLOCK_DETECTION
            pika::util::detail::set_spinlock_break_on_deadlock_enabled(
                cmdline.rtcfg_.enable_spinlock_deadlock_detection());
            pika::util::detail::set_spinlock_deadlock_detection_limit(
                cmdline.rtcfg_.get_spinlock_deadlock_detection_limit());
            pika::util::detail::set_spinlock_deadlock_warning_limit(
                cmdline.rtcfg_.get_spinlock_deadlock_warning_limit());
#endif
            init_logging(cmdline.rtcfg_);
        }

        struct dump_config
        {
            explicit dump_config(pika::detail::runtime const& rt)
              : rt_(std::cref(rt))
            {
            }

            void operator()() const
            {
                std::cout << "Configuration after runtime start:\n";
                std::cout << "----------------------------------\n";
                rt_.get().get_config().dump(0, std::cout);
                std::cout << "----------------------------------\n";
            }

            std::reference_wrapper<pika::detail::runtime const> rt_;
        };

        ///////////////////////////////////////////////////////////////////////
        void add_startup_functions(pika::detail::runtime& rt,
            pika::program_options::variables_map& vm, startup_function_type startup,
            shutdown_function_type shutdown)
        {
            if (vm.count("pika:app-config"))
            {
                std::string config(vm["pika:app-config"].as<std::string>());
                rt.get_config().load_application_configuration(config.c_str());
            }

            if (!!startup) rt.add_startup_function(PIKA_MOVE(startup));

            if (!!shutdown) rt.add_shutdown_function(PIKA_MOVE(shutdown));

            if (vm.count("pika:dump-config-initial"))
            {
                std::cout << "Configuration after runtime construction:\n";
                std::cout << "-----------------------------------------\n";
                rt.get_config().dump(0, std::cout);
                std::cout << "-----------------------------------------\n";
            }

            if (vm.count("pika:dump-config")) rt.add_startup_function(dump_config(rt));
        }

        ///////////////////////////////////////////////////////////////////////
        int run(pika::detail::runtime& rt,
            pika::util::detail::function<int(pika::program_options::variables_map& vm)> const& f,
            pika::program_options::variables_map& vm, startup_function_type startup,
            shutdown_function_type shutdown)
        {
            add_startup_functions(rt, vm, PIKA_MOVE(startup), PIKA_MOVE(shutdown));

            // Run this runtime instance using the given function f.
            if (!f.empty()) return rt.run(pika::util::detail::bind_front(f, vm));

            // Run this runtime instance without a pika_main
            return rt.run();
        }

        int start(pika::detail::runtime& rt,
            pika::util::detail::function<int(pika::program_options::variables_map& vm)> const& f,
            pika::program_options::variables_map& vm, startup_function_type startup,
            shutdown_function_type shutdown)
        {
            add_startup_functions(rt, vm, PIKA_MOVE(startup), PIKA_MOVE(shutdown));

            if (!f.empty())
            {
                // Run this runtime instance using the given function f.
                return rt.start(pika::util::detail::bind_front(f, vm));
            }

            // Run this runtime instance without a pika_main
            return rt.start();
        }

        int run_or_start(bool blocking, std::unique_ptr<pika::detail::runtime> rt,
            detail::command_line_handling& cfg, startup_function_type startup,
            shutdown_function_type shutdown)
        {
            if (blocking)
            {
                return run(*rt, cfg.pika_main_f_, cfg.vm_, PIKA_MOVE(startup), PIKA_MOVE(shutdown));
            }

            // non-blocking version
            start(*rt, cfg.pika_main_f_, cfg.vm_, PIKA_MOVE(startup), PIKA_MOVE(shutdown));

            // pointer to runtime is stored in TLS
            [[maybe_unused]] pika::detail::runtime* p = rt.release();

            return 0;
        }

        ////////////////////////////////////////////////////////////////////////
        void init_environment(detail::command_line_handling& cmdline)
        {
            PIKA_UNUSED(pika::detail::filesystem::initial_path());

            pika::detail::set_assertion_handler(&pika::detail::assertion_handler);
            pika::detail::set_custom_exception_info_handler(&pika::detail::custom_exception_info);
            pika::detail::set_pre_exception_handler(&pika::detail::pre_exception_handler);
            pika::set_thread_termination_handler(
                [](std::exception_ptr const& e) { report_error(e); });
            pika::detail::set_get_full_build_string(&pika::full_build_string);
#if defined(PIKA_HAVE_VERIFY_LOCKS)
            pika::util::set_registered_locks_error_handler(
                &pika::detail::registered_locks_error_handler);
            pika::util::set_register_locks_predicate(&pika::detail::register_locks_predicate);
#endif
            if (pika::detail::get_entry_as<bool>(
                    cmdline.rtcfg_, "pika.install_signal_handlers", false))
            {
                set_signal_handlers();
            }

            pika::threads::detail::set_get_default_pool(&pika::detail::get_default_pool);

#if defined(__bgq__) || defined(__bgqion__)
            unsetenv("LANG");
            unsetenv("LC_CTYPE");
            unsetenv("LC_NUMERIC");
            unsetenv("LC_TIME");
            unsetenv("LC_COLLATE");
            unsetenv("LC_MONETARY");
            unsetenv("LC_MESSAGES");
            unsetenv("LC_PAPER");
            unsetenv("LC_NAME");
            unsetenv("LC_ADDRESS");
            unsetenv("LC_TELEPHONE");
            unsetenv("LC_MEASUREMENT");
            unsetenv("LC_IDENTIFICATION");
            unsetenv("LC_ALL");
#endif
        }

        ///////////////////////////////////////////////////////////////////////
        int run_or_start(
            pika::util::detail::function<int(pika::program_options::variables_map& vm)> const& f,
            int argc, const char* const* argv, init_params const& params, bool blocking)
        {
            if (pika::detail::get_runtime_ptr() != nullptr)
            {
                PIKA_THROW_EXCEPTION(
                    pika::error::invalid_status, "pika::start/init", "runtime already initialized");
            }

            pika::detail::command_line_handling cmdline{
                pika::util::runtime_configuration(argv[0]), params.cfg, f};

            auto cmdline_result = cmdline.call(params.desc_cmdline, argc, argv);

            pika::detail::affinity_data affinity_data{};
            affinity_data.init(
                pika::detail::get_entry_as<std::size_t>(cmdline.rtcfg_, "pika.os_threads", 0),
                pika::detail::get_entry_as<std::size_t>(cmdline.rtcfg_, "pika.cores", 0),
                pika::detail::get_entry_as<std::size_t>(cmdline.rtcfg_, "pika.pu_offset", 0),
                pika::detail::get_entry_as<std::size_t>(cmdline.rtcfg_, "pika.pu_step", 0), 0,
                cmdline.rtcfg_.get_entry("pika.affinity", ""),
                cmdline.rtcfg_.get_entry("pika.bind", ""),
                !pika::detail::get_entry_as<bool>(
                    cmdline.rtcfg_, "pika.ignore_process_mask", false));

            pika::resource::partitioner rp = pika::resource::detail::make_partitioner(
                params.rp_mode, cmdline.rtcfg_, affinity_data);

            activate_global_options(cmdline);

            init_environment(cmdline);

            switch (cmdline_result)
            {
            case command_line_handling_result::success: break;
            case command_line_handling_result::exit: return 0;
            }

            // If thread_pools initialization in user main
            if (params.rp_callback) { params.rp_callback(rp, cmdline.vm_); }

            // Setup all internal parameters of the resource_partitioner
            rp.configure_pools();

#if defined(PIKA_HAVE_HIP)
            PIKA_LOG(info, "run_local: initialize HIP");
            whip::check_error(hipInit(0));
#endif

            // Initialize and start the pika runtime.
            PIKA_LOG(info, "run_local: create runtime");

            // Build and configure this runtime instance.
            std::unique_ptr<pika::detail::runtime> rt;

            // Command line handling should have updated this by now.
<<<<<<< HEAD
            PIKA_LOG(info, "creating local runtime");
            rt.reset(new pika::runtime(cmdline.rtcfg_, true));
=======
            LPROGRESS_ << "creating local runtime";
            rt.reset(new pika::detail::runtime(cmdline.rtcfg_, true));
>>>>>>> adb63f0b

            return run_or_start(blocking, PIKA_MOVE(rt), cmdline, PIKA_MOVE(params.startup),
                PIKA_MOVE(params.shutdown));
        }

        int init_start_impl(
            pika::util::detail::function<int(pika::program_options::variables_map&)> f, int argc,
            const char* const* argv, init_params const& params, bool blocking)
        {
            if (argc == 0 || argv == nullptr)
            {
                argc = dummy_argc;
                argv = dummy_argv;
            }

#if defined(__FreeBSD__)
            freebsd_environ = environ;
#endif
            // set a handler for std::abort
            [[maybe_unused]] auto signal_handler = std::signal(SIGABRT, pika::detail::on_abort);
            [[maybe_unused]] auto exit_result = std::atexit(pika::detail::on_exit);
#if defined(PIKA_HAVE_CXX11_STD_QUICK_EXIT)
            [[maybe_unused]] auto quick_exit_result = std::at_quick_exit(pika::detail::on_exit);
#endif
            return run_or_start(f, argc, argv, params, blocking);
        }
    }    // namespace detail

    int init(std::function<int(pika::program_options::variables_map&)> f, int argc,
        const char* const* argv, init_params const& params)
    {
        return detail::init_start_impl(PIKA_MOVE(f), argc, argv, params, true);
    }

    int init(std::function<int(int, char**)> f, int argc, const char* const* argv,
        init_params const& params)
    {
        pika::util::detail::function<int(pika::program_options::variables_map&)> main_f =
            pika::util::detail::bind_back(pika::detail::init_helper, f);
        return detail::init_start_impl(PIKA_MOVE(main_f), argc, argv, params, true);
    }

    int init(std::function<int()> f, int argc, const char* const* argv, init_params const& params)
    {
        pika::util::detail::function<int(pika::program_options::variables_map&)> main_f =
            pika::util::detail::bind(f);
        return detail::init_start_impl(PIKA_MOVE(main_f), argc, argv, params, true);
    }

    int init(std::nullptr_t, int argc, const char* const* argv, init_params const& params)
    {
        pika::util::detail::function<int(pika::program_options::variables_map&)> main_f;
        return detail::init_start_impl(PIKA_MOVE(main_f), argc, argv, params, true);
    }

    void start(std::function<int(pika::program_options::variables_map&)> f, int argc,
        const char* const* argv, init_params const& params)
    {
        if (detail::init_start_impl(PIKA_MOVE(f), argc, argv, params, false) != 0)
        {
            PIKA_UNREACHABLE;
        }
    }

    void start(std::function<int(int, char**)> f, int argc, const char* const* argv,
        init_params const& params)
    {
        pika::util::detail::function<int(pika::program_options::variables_map&)> main_f =
            pika::util::detail::bind_back(pika::detail::init_helper, f);
        if (detail::init_start_impl(PIKA_MOVE(main_f), argc, argv, params, false) != 0)
        {
            PIKA_UNREACHABLE;
        }
    }

    void start(std::function<int()> f, int argc, const char* const* argv, init_params const& params)
    {
        pika::util::detail::function<int(pika::program_options::variables_map&)> main_f =
            pika::util::detail::bind(f);
        if (detail::init_start_impl(PIKA_MOVE(main_f), argc, argv, params, false) != 0)
        {
            PIKA_UNREACHABLE;
        }
    }

    void start(std::nullptr_t, int argc, const char* const* argv, init_params const& params)
    {
        pika::util::detail::function<int(pika::program_options::variables_map&)> main_f;
        if (detail::init_start_impl(PIKA_MOVE(main_f), argc, argv, params, false) != 0)
        {
            PIKA_UNREACHABLE;
        }
    }

    void start(int argc, const char* const* argv, init_params const& params)
    {
        pika::util::detail::function<int(pika::program_options::variables_map&)> main_f;
        if (detail::init_start_impl(PIKA_MOVE(main_f), argc, argv, params, false) != 0)
        {
            PIKA_UNREACHABLE;
        }
    }

    void finalize()
    {
        if (!pika::detail::is_running())
        {
            PIKA_THROW_EXCEPTION(pika::error::invalid_status, "pika::finalize",
                "the runtime system is not active (did you already call finalize?)");
        }

        pika::detail::runtime* rt = pika::detail::get_runtime_ptr();
        if (nullptr == rt)
        {
            PIKA_THROW_EXCEPTION(pika::error::invalid_status, "pika::finalize",
                "the runtime system is not active (did you already call pika::stop?)");
        }

        rt->finalize();
    }

    int stop()
    {
        if (threads::detail::get_self_ptr())
        {
            PIKA_THROW_EXCEPTION(pika::error::invalid_status, "pika::stop",
                "this function cannot be called from a pika thread");
        }
        // take ownership!
        std::unique_ptr<pika::detail::runtime> rt(pika::detail::get_runtime_ptr());
        if (nullptr == rt.get())
        {
            PIKA_THROW_EXCEPTION(pika::error::invalid_status, "pika::stop",
                "the runtime system is not active (did you already call pika::stop?)");
        }

        int result = rt->wait();

        rt->stop();
        rt->rethrow_exception();

        return result;
    }

    void wait()
    {
        pika::detail::runtime* rt = pika::detail::get_runtime_ptr();
        if (nullptr == rt)
        {
            PIKA_THROW_EXCEPTION(pika::error::invalid_status, "pika::wait",
                "the runtime system is not active (did you already call pika::stop?)");
        }

        rt->get_thread_manager().wait();
    }

    void suspend()
    {
        if (threads::detail::get_self_ptr())
        {
            PIKA_THROW_EXCEPTION(pika::error::invalid_status, "pika::suspend",
                "this function cannot be called from a pika thread");
        }

        pika::detail::runtime* rt = pika::detail::get_runtime_ptr();
        if (nullptr == rt)
        {
            PIKA_THROW_EXCEPTION(pika::error::invalid_status, "pika::suspend",
                "the runtime system is not active (did you already call pika::stop?)");
        }

        rt->suspend();
    }

    void resume()
    {
        if (threads::detail::get_self_ptr())
        {
            PIKA_THROW_EXCEPTION(pika::error::invalid_status, "pika::resume",
                "this function cannot be called from a pika thread");
        }

        pika::detail::runtime* rt = pika::detail::get_runtime_ptr();
        if (nullptr == rt)
        {
            PIKA_THROW_EXCEPTION(pika::error::invalid_status, "pika::resume",
                "the runtime system is not active (did you already call pika::stop?)");
        }

        rt->resume();
    }
}    // namespace pika<|MERGE_RESOLUTION|>--- conflicted
+++ resolved
@@ -331,13 +331,8 @@
             std::unique_ptr<pika::detail::runtime> rt;
 
             // Command line handling should have updated this by now.
-<<<<<<< HEAD
             PIKA_LOG(info, "creating local runtime");
-            rt.reset(new pika::runtime(cmdline.rtcfg_, true));
-=======
-            LPROGRESS_ << "creating local runtime";
             rt.reset(new pika::detail::runtime(cmdline.rtcfg_, true));
->>>>>>> adb63f0b
 
             return run_or_start(blocking, PIKA_MOVE(rt), cmdline, PIKA_MOVE(params.startup),
                 PIKA_MOVE(params.shutdown));
